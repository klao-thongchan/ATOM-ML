--- conflicted
+++ resolved
@@ -32,11 +32,6 @@
 
 def test_repr():
     """Assert that __repr__ hides the default engine."""
-<<<<<<< HEAD
-    assert str(Cleaner(engine="pyarrow")) == "Cleaner(engine={'data': 'pyarrow'})"
-    assert str(Cleaner(engine="sklearnex")) == "Cleaner(engine={'estimator': 'sklearnex'})"
-=======
->>>>>>> 74a1b8f2
     assert str(Cleaner()) == "Cleaner()"
     assert str(Cleaner(engine="pyarrow")) == "Cleaner(engine={'data': 'pyarrow'})"
     assert str(Cleaner(engine="sklearnex")) == "Cleaner(engine={'estimator': 'sklearnex'})"
