--- conflicted
+++ resolved
@@ -497,24 +497,6 @@
     assert atom._get_models(["LR1", "LR2"]) == ["LR1", "LR2"]
 
 
-<<<<<<< HEAD
-# def test_get_models_remove_duplicates():
-#     """Assert that duplicate models are returned."""
-#     atom = ATOMClassifier(X_bin, y_bin, random_state=1)
-#     atom.run(["LR1", "LR2"])
-#     assert atom._get_models(["LR1", "LR1"]) == ["LR1"]
-#
-#
-# def test_available_models():
-#     """Assert that the available_models method shows the models per task."""
-#     atom = ATOMClassifier(X_bin, y_bin, random_state=1)
-#     models = atom.available_models()
-#     assert isinstance(models, pd.DataFrame)
-#     assert "LR" in models["acronym"].unique()
-#     assert "BR" not in models["acronym"].unique()
-#
-#
-=======
 def test_get_models_remove_duplicates():
     """Assert that duplicate models are returned."""
     atom = ATOMClassifier(X_bin, y_bin, random_state=1)
@@ -531,7 +513,6 @@
     assert "BR" not in models["acronym"].unique()
 
 
->>>>>>> 8d343e2a
 # def test_clear():
 #     """Assert that the clear method resets all model's attributes."""
 #     atom = ATOMClassifier(X_bin, y_bin, random_state=1)
