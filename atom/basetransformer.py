"""Automated Tool for Optimized Modeling (ATOM).

Author: Mavs
Description: Module containing the BaseTransformer class.

"""

from __future__ import annotations

import os
import random
import re
import tempfile
import warnings
from collections.abc import Hashable
from datetime import datetime as dt
from importlib import import_module
from importlib.util import find_spec
from logging import DEBUG, FileHandler, Formatter, Logger, getLogger
from multiprocessing import cpu_count
from pathlib import Path
from typing import Literal, NoReturn, TypeVar, overload

import joblib
import mlflow
import numpy as np
import pandas as pd
from beartype import beartype
from joblib.memory import Memory
from pandas._typing import Axes
from sklearn.utils.validation import check_memory

from atom.utils.types import (
    Backend, Bool, Engine, EngineDataOptions, EngineEstimatorOptions,
    EngineTuple, Estimator, FeatureNamesOut, Int, IntLargerEqualZero, Pandas,
    Severity, Verbose, Warnings, XReturn, XSelector, YReturn, YSelector,
    bool_t, int_t,
)
from atom.utils.utils import (
<<<<<<< HEAD
    crash, flt, lst, make_sklearn, n_cols, to_df, to_tabular,
=======
    check_dependency, crash, lst, make_sklearn, to_df, to_tabular,
>>>>>>> 74a1b8f2
)


T_Estimator = TypeVar("T_Estimator", bound=Estimator)


class BaseTransformer:
    """Base class for transformers in the package.

    Note that this includes atom and runners. Contains shared
    properties, data preparation methods, and utility methods.

    Parameters
    ----------
    **kwargs
        Standard keyword arguments for the classes. Can include:

        - n_jobs: Number of cores to use for parallel processing.
        - device: Device on which to run the estimators.
        - engine: Execution engine to use for data and estimators.
        - backend: Parallelization backend.
        - verbose: Verbosity level of the output.
        - warnings: Whether to show or suppress encountered warnings.
        - logger: Name of the log file, Logger object or None.
        - experiment: Name of the mlflow experiment used for tracking.
        - random_state: Seed used by the random number generator.

    """

    attrs = (
        "n_jobs",
        "device",
        "engine",
        "backend",
        "memory",
        "verbose",
        "warnings",
        "logger",
        "experiment",
        "random_state",
    )

    def __init__(self, **kwargs):
        """Update the properties with the provided kwargs."""
        for key, value in kwargs.items():
            setattr(self, key, value)

    # Properties =================================================== >>

    @property
    def n_jobs(self) -> int:
        """Number of cores to use for parallel processing."""
        return self._n_jobs

    @n_jobs.setter
    @beartype
    def n_jobs(self, value: Int):
        # Check the number of cores for multiprocessing
        if value > (n_cores := cpu_count()):
            self._n_jobs = n_cores
        else:
            self._n_jobs = int(n_cores + 1 + value if value < 0 else value)

    @property
    def device(self) -> str:
        """Device on which to run the estimators."""
        return self._device

    @device.setter
    @beartype
    def device(self, value: str):
        self._device = value
        if "gpu" in value.lower():
            os.environ["CUDA_VISIBLE_DEVICES"] = str(self._device_id)

    @property
    def engine(self) -> EngineTuple:
        """Execution engine for data and estimators."""
        return self._engine

    @engine.setter
    @beartype
    def engine(self, value: Engine):
        if value is None:
            engine = EngineTuple()
        elif value in EngineDataOptions.__args__:
            engine = EngineTuple(data=value)  # type: ignore[arg-type]
        elif value in EngineEstimatorOptions.__args__:
            engine = EngineTuple(estimator=value)  # type: ignore[arg-type]
        elif isinstance(value, dict):
            engine = EngineTuple(
                data=value.get("data", EngineTuple().data),
                estimator=value.get("estimator", EngineTuple().estimator),
            )
        elif isinstance(value, EngineTuple):
            engine = value

        # Make sure the data engine library is installed
        check_dependency(engine.data_engine.library)

        if engine.estimator == "sklearnex":
            check_dependency("sklearnex")
            import sklearnex

            sklearnex.set_config(self.device.lower() if self._gpu else "auto")

        elif engine.estimator == "cuml":
            if not find_spec("cuml"):
                raise ModuleNotFoundError(
                    "Failed to import cuml. Package is not installed. "
                    "Refer to: https://rapids.ai/start.html#install."
                )
            else:
                from cuml.common.device_selection import set_global_device_type

                set_global_device_type("gpu" if self._gpu else "cpu")

                # See https://github.com/rapidsai/cuml/issues/5564
                from cuml.internals.memory_utils import set_global_output_type

                set_global_output_type("numpy")

        self._engine = engine

    @property
    def backend(self) -> Backend:
        """Parallelization backend."""
        return self._backend

    @backend.setter
    @beartype
    def backend(self, value: Backend):
        if value == "ray":
            check_dependency("ray")
            import ray
            from ray.util.joblib import register_ray

            register_ray()  # Register ray as joblib backend
            if not ray.is_initialized():
                ray.init(log_to_driver=False)

        elif value == "dask":
            check_dependency("dask")
            from dask.distributed import Client

            try:
                Client.current()
            except ValueError:
                Client(processes=False)

        joblib.parallel_config(backend=value)

        self._backend = value

    @property
    def memory(self) -> Memory:
        """Get the internal memory object."""
        return self._memory

    @memory.setter
    @beartype
    def memory(self, value: Bool | str | Path | Memory):
        """Create a new internal memory object."""
        if value is False:
            value = None
        elif value is True:
            value = tempfile.gettempdir()
        elif isinstance(value, Path):
            value = str(value)

        self._memory = check_memory(value)

    @property
    def verbose(self) -> Verbose:
        """Verbosity level of the output."""
        return self._verbose

    @verbose.setter
    @beartype
    def verbose(self, value: Verbose):
        self._verbose = value

    @property
    def warnings(self) -> Warnings:
        """Whether to show or suppress encountered warnings."""
        return self._warnings

    @warnings.setter
    @beartype
    def warnings(self, value: Bool | Warnings):
        if isinstance(value, bool_t):
            self._warnings: Warnings = "once" if value else "ignore"
        else:
            self._warnings = value

        warnings.filterwarnings(self._warnings)  # Change the filter in this process
        warnings.filterwarnings("ignore", category=FutureWarning, module=".*pandas.*")
        warnings.filterwarnings("ignore", category=FutureWarning, module=".*imblearn.*")
        warnings.filterwarnings("ignore", category=UserWarning, module=".*sktime.*")
        warnings.filterwarnings("ignore", category=DeprecationWarning, module=".*shap.*")
        warnings.filterwarnings("ignore", category=ResourceWarning, module=".*ray.*")
        os.environ["PYTHONWARNINGS"] = self._warnings  # Affects subprocesses (joblib)

    @property
    def logger(self) -> Logger | None:
        """Logger for this instance."""
        return self._logger

    @logger.setter
    @beartype
    def logger(self, value: str | Path | Logger | None):
        external_loggers = ["dagshub", "mlflow", "optuna", "ray", "featuretools"]

        # Clear existing handlers for external loggers
        for name in external_loggers:
            for handler in (log := getLogger(name)).handlers:
                handler.close()
            log.handlers.clear()

        if not value:
            logger = None
        else:
            if isinstance(value, Logger):
                logger = value
            else:
                logger = getLogger(self.__class__.__name__)
                logger.setLevel(DEBUG)

                # Clear existing handlers for current logger
                for handler in logger.handlers:
                    handler.close()
                logger.handlers.clear()

                # Prepare the FileHandler
                if (path := Path(value)).suffix != ".log":
                    path = path.with_suffix(".log")
                if path.name == "auto.log":
                    now = dt.now().strftime("%d%b%y_%Hh%Mm%Ss")
                    path = path.with_name(f"{self.__class__.__name__}_{now}.log")

                fh = FileHandler(path)
                fh.setFormatter(Formatter("%(asctime)s - %(levelname)s: %(message)s"))

                # Redirect loggers to file handler
                for name in [logger.name, *external_loggers]:
                    getLogger(name).addHandler(fh)

        self._logger = logger

    @property
    def experiment(self) -> str | None:
        """Name of the mlflow experiment used for tracking."""
        return self._experiment

    @experiment.setter
    @beartype
    def experiment(self, value: str | None):
        self._experiment = value
        if value:
            if value.lower().startswith("dagshub:"):
                check_dependency("dagshub")
                check_dependency("requests")
                import dagshub
                import requests
                from dagshub.auth.token_auth import HTTPBearerAuth

                value = value[8:]  # Drop dagshub:

                token = dagshub.auth.get_token()
                os.environ["MLFLOW_TRACKING_USERNAME"] = token
                os.environ["MLFLOW_TRACKING_PASSWORD"] = token

                # Fetch username from dagshub api
                username = requests.get(
                    url="https://dagshub.com/api/v1/user",
                    auth=HTTPBearerAuth(token),
                    timeout=5,
                ).json()["username"]

                if f"{username}/{value}" not in os.getenv("MLFLOW_TRACKING_URI", ""):
                    dagshub.init(repo_name=value, repo_owner=username)
                    mlflow.set_tracking_uri(os.getenv("MLFLOW_TRACKING_URI"))

            elif "dagshub" in mlflow.get_tracking_uri():
                mlflow.set_tracking_uri("")  # Reset URI to ./mlruns

            mlflow.sklearn.autolog(disable=True)
            mlflow.set_experiment(value)

    @property
    def random_state(self) -> int | None:
        """Seed used by the random number generator."""
        return self._random_state

    @random_state.setter
    @beartype
    def random_state(self, value: IntLargerEqualZero | None):
        if value is not None:
            value = int(value)

        random.seed(value)
        np.random.seed(value)  # noqa: NPY002
        self._random_state = value

    @property
    def _gpu(self) -> bool:
        """Return whether the instance uses a GPU implementation."""
        return "gpu" in self.device.lower()

    @property
    def _device_id(self) -> int:
        """Which GPU device to use."""
        if len(value := self.device.split(":")) == 1:
            return 0  # Default value
        else:
            try:
                return int(value[-1])
            except (TypeError, ValueError):
                raise ValueError(
                    f"Invalid value for the device parameter. GPU device {value[-1]} "
                    "isn't understood. Use a single integer to denote a specific "
                    "device. Note that ATOM doesn't support multi-GPU training."
                ) from None

    # Methods ====================================================== >>

    @staticmethod
    @overload
    def _check_input(
        X: Literal[None],
        y: Literal[None],
        *,
        columns: Axes | None = ...,
        name: str | Axes | None = ...,
    ) -> NoReturn: ...

<<<<<<< HEAD
=======
    @staticmethod
    @overload
    def _check_input(
        X: XSelector,
        y: Literal[None],
        *,
        columns: Axes | None = ...,
        name: str | Axes | None = ...,
    ) -> tuple[pd.DataFrame, None]: ...

    @staticmethod
    @overload
    def _check_input(
        X: Literal[None],
        y: YSelector,
        *,
        columns: Axes | None = ...,
        name: str | Axes | None = ...,
    ) -> tuple[None, Pandas]: ...

    @staticmethod
    @overload
    def _check_input(
        X: XSelector,
        y: YSelector,
        *,
        columns: Axes | None = ...,
        name: str | Axes | None = ...,
    ) -> tuple[pd.DataFrame, Pandas]: ...

    @staticmethod
    def _check_input(
        X: XSelector | None = None,
        y: YSelector | None = None,
        *,
        columns: Axes | None = None,
        name: str | Axes | None = None,
    ) -> tuple[pd.DataFrame | None, Pandas | None]:
        """Prepare the input data.

        Convert X and y to pandas and perform standard compatibility
        checks (dimensions, length, indices, etc...).

        Parameters
        ----------
        X: dataframe-like or None, default=None
            Feature set with shape=(n_samples, n_features). If None,
            `X` is ignored.

        y: int, str, sequence, dataframe-like or None, default=None
            Target column(s) corresponding to `X`.

            - If None: `y` is ignored.
            - If int: Position of the target column in `X`.
            - If str: Name of the target column in `X`.
            - If sequence: Target column with shape=(n_samples,) or
              sequence of column names or positions for multioutput
              tasks.
            - If dataframe-like: Target columns for multioutput tasks.

        columns: sequence of str or None, default=None
            Column names for the feature set. If None, default names
            are used.

        name: str, sequence or None, default=None
            Name of the target column(s). If None, a default name is
            used.

        Returns
        -------
        pd.DataFrame or None
            Feature set.

        pd.Series, pd.DataFrame or None
            Target column(s) corresponding to `X`.

        """
        if X is None and y is None:
            raise ValueError("X and y can't be both None!")
        else:
            Xt = to_df(X() if callable(X) else X, columns=columns)

        # Prepare target column
        yt: Pandas | None
        if y is None:
            yt = None
        elif isinstance(y, int_t):
            if Xt is None:
                raise ValueError("X can't be None when y is an int.")

            Xt, yt = Xt.drop(columns=Xt.columns[int(y)]), Xt[Xt.columns[int(y)]]
        elif isinstance(y, str):
            if Xt is not None:
                if y not in Xt.columns:
                    raise ValueError(f"Column {y} not found in X!")

                Xt, yt = Xt.drop(columns=y), Xt[y]

            else:
                raise ValueError("X can't be None when y is a string.")
        else:
            # If X and y have different number of rows, try multioutput
            if Xt is not None and not isinstance(y, dict) and len(Xt) != len(y):
                try:
                    targets: list[Hashable] = []
                    for col in y:
                        if isinstance(col, str) and col in Xt.columns:
                            targets.append(col)
                        elif isinstance(col, int_t):
                            if -Xt.shape[1] <= col < Xt.shape[1]:
                                targets.append(Xt.columns[int(col)])
                            else:
                                raise IndexError(
                                    "Invalid value for the y parameter. Value "
                                    f"{col} is out of range for data with "
                                    f"{Xt.shape[1]} columns."
                                )

                    Xt, yt = Xt.drop(columns=targets), Xt[targets]

                except (TypeError, IndexError, KeyError):
                    raise ValueError(
                        "X and y don't have the same number of rows,"
                        f" got len(X)={len(Xt)} and len(y)={len(y)}."
                    ) from None
            else:
                yt = to_tabular(y, index=getattr(Xt, "index", None), columns=name)

            # Check X and y have the same indices
            if Xt is not None and not Xt.index.equals(yt.index):
                raise ValueError("X and y don't have the same indices!")

        return Xt, yt

    @overload
    def _convert(self, obj: Literal[None]) -> None: ...

    @overload
    def _convert(self, obj: pd.DataFrame) -> XReturn: ...

    @overload
    def _convert(self, obj: pd.Series) -> YReturn: ...

    def _convert(self, obj: Pandas | None) -> YReturn | None:
        """Convert data to the type set in the data engine.

        Non-pandas types are returned as is.

        Parameters
        ----------
        obj: object
            Object to convert.

        Returns
        -------
        object
            Converted data or unchanged object.

        """
        # Only apply transformations when the engine is defined
        if hasattr(self, "_engine") and isinstance(obj, pd.Series | pd.DataFrame):
            return self._engine.data_engine.convert(obj)
        else:
            return obj

    def _get_est_class(self, name: str, module: str) -> type[Estimator]:
        """Import a class from a module.

        When the import fails, for example, if atom uses sklearnex and
        that's passed to a transformer, use sklearn's (default engine).

        Parameters
        ----------
        name: str
            Name of the class to get.

        module: str
            Module from which to get the class.

        Returns
        -------
        Estimator
            Class of the estimator.

        """
        try:
            mod = import_module(f"{self.engine.estimator}.{module}")
        except (ModuleNotFoundError, AttributeError):
            mod = import_module(f"sklearn.{module}")

        return make_sklearn(getattr(mod, name))

    def _inherit(
        self,
        obj: T_Estimator, fixed: tuple[str, ...] = (),
        feature_names_out: FeatureNamesOut = "one-to-one",
    ) -> T_Estimator:
        """Inherit parameters from parent.

        Utility method to set the sp (seasonal period), n_jobs and
        random_state parameters of an estimator (if available) equal
        to that of this instance. If `obj` is a meta-estimator, it
        also adjusts the parameters of the base estimator.

        Parameters
        ----------
        obj: Estimator
            Instance for which to change the parameters.

        fixed: tuple of str, default=()
            Fixed parameters that should not be overriden.

        feature_names_out: "one-to-one", callable or None, default="one-to-one"
            Determines the list of feature names that will be returned
            by the `get_feature_names_out` method.

            - If None: The `get_feature_names_out` method is not defined.
            - If "one-to-one": The output feature names will be equal to
              the input feature names.
            - If callable: Function that takes positional arguments self
              and a sequence of input feature names. It must return a
              sequence of output feature names.

        Returns
        -------
        Estimator
            Same object with changed parameters.

        """
        for p in obj.get_params():
            if p in fixed:
                continue
            elif match := re.search("^(n_jobs|random_state)$|__\1$", p):
                obj.set_params(**{p: getattr(self, match.group())})
            elif re.search(r"^sp$|__sp$", p) and hasattr(self, "_config") and self._config.sp:
                if self.multiple_seasonality:
                    obj.set_params(**{p: self._config.sp.sp})
                else:
                    obj.set_params(**{p: lst(self._config.sp.sp)[0]})

        return make_sklearn(obj, feature_names_out=feature_names_out)

>>>>>>> 74a1b8f2
    @crash
    def _log(self, msg: str, level: Int = 0, severity: Severity = "info"):
        """Print message and save to log file.

        Parameters
        ----------
        msg: str
            Message to save to the logger and print to stdout.

        level: int, default=0
            Minimum verbosity level to print the message.

        severity: str, default="info"
            Severity level of the message. Choose from: debug, info,
            warning, error, critical.

        """
        if severity in ("error", "critical"):
            raise UserWarning(msg)
        elif severity == "warning":
            warnings.warn(msg, category=UserWarning, stacklevel=2)
        elif severity == "info" and self.verbose >= level:
            print(msg)  # noqa: T201

        if getattr(self, "logger", None):
            for text in str(msg).split("\n"):
                getattr(self.logger, severity)(str(text))<|MERGE_RESOLUTION|>--- conflicted
+++ resolved
@@ -37,11 +37,7 @@
     bool_t, int_t,
 )
 from atom.utils.utils import (
-<<<<<<< HEAD
-    crash, flt, lst, make_sklearn, n_cols, to_df, to_tabular,
-=======
     check_dependency, crash, lst, make_sklearn, to_df, to_tabular,
->>>>>>> 74a1b8f2
 )
 
 
@@ -378,8 +374,6 @@
         name: str | Axes | None = ...,
     ) -> NoReturn: ...
 
-<<<<<<< HEAD
-=======
     @staticmethod
     @overload
     def _check_input(
@@ -622,7 +616,6 @@
 
         return make_sklearn(obj, feature_names_out=feature_names_out)
 
->>>>>>> 74a1b8f2
     @crash
     def _log(self, msg: str, level: Int = 0, severity: Severity = "info"):
         """Print message and save to log file.
