--- conflicted
+++ resolved
@@ -15,7 +15,7 @@
 from copy import deepcopy
 from functools import cached_property
 from pathlib import Path
-from typing import Any, overload
+from typing import Any
 
 import dill as pickle
 import numpy as np
@@ -390,232 +390,6 @@
         else:
             return flt([get_single_sp(x) for x in lst(sp)])
 
-<<<<<<< HEAD
-    @staticmethod
-    @overload
-    def _check_input(
-        X: XSelector,
-        y: Literal[None],
-        columns: Axes,
-        name: Literal[None],
-    ) -> tuple[DataFrame, None]: ...
-
-    @staticmethod
-    @overload
-    def _check_input(
-        X: Literal[None],
-        y: YSelector,
-        columns: Literal[None],
-        name: str | Sequence[str],
-    ) -> tuple[None, Pandas]: ...
-
-    @staticmethod
-    @overload
-    def _check_input(
-        X: XSelector,
-        y: YSelector,
-        columns: Axes | None = ...,
-        name: str | Sequence[str] | None = ...,
-    ) -> tuple[DataFrame, Pandas]: ...
-
-    @staticmethod
-    def _check_input(
-        X: XSelector | None = None,
-        y: YSelector | None = None,
-        columns: Axes | None = None,
-        name: str | Sequence[str] | None = None,
-    ) -> tuple[DataFrame | None, Pandas | None]:
-        """Prepare the input data.
-
-        Convert X and y to pandas (if not already) and perform standard
-        compatibility checks (dimensions, length, indices, etc...).
-
-        Parameters
-        ----------
-        X: dataframe-like or None, default=None
-            Feature set with shape=(n_samples, n_features). If None,
-            `X` is ignored.
-
-        y: int, str, dict, sequence, dataframe or None, default=None
-            Target column corresponding to `X`.
-
-            - If None: y is ignored.
-            - If int: Position of the target column in X.
-            - If str: Name of the target column in X.
-            - If dict: Name of the target column and sequence of values.
-            - If sequence: Target column with shape=(n_samples,) or
-              sequence of column names or positions for multioutput
-              tasks.
-            - If dataframe: Target columns for multioutput tasks.
-
-        columns: sequence or None, default=None
-            Names of the features corresponding to `X`. If X already is a
-            dataframe, force feature order. If None and X is not a
-            dataframe, assign default feature names.
-
-        name: str, sequence or None, default=None
-            Name of the target column(s) corresponding to y. If None and
-            y is not a pandas object, assign default target name.
-
-        Returns
-        -------
-        dataframe or None
-            Feature dataset. Only returned if provided.
-
-        series, dataframe or None
-            Target column corresponding to `X`.
-
-        """
-        Xt: DataFrame | None = None
-        yt: Pandas | None = None
-
-        if X is None and y is None:
-            raise ValueError("X and y can't be both None!")
-        elif X is not None:
-            Xt = to_df(deepcopy(X() if callable(X) else X), columns=columns)
-
-            # If text dataset, change the name of the column to corpus
-            if list(Xt.columns) == ["x0"] and Xt[Xt.columns[0]].dtype == "object":
-                Xt = Xt.rename(columns={Xt.columns[0]: "corpus"})
-            else:
-                # Convert all column names to str
-                Xt.columns = Xt.columns.astype(str)
-
-                # No duplicate rows nor column names are allowed
-                if Xt.columns.duplicated().any():
-                    raise ValueError("Duplicate column names found in X.")
-
-                # Reorder columns to original order
-                if columns is not None:
-                    try:
-                        Xt = Xt[list(columns)]  # Force order determined by columns
-                    except KeyError:
-                        raise ValueError(
-                            f"The features are different than seen at fit time. "
-                            f"Features {set(Xt.columns) - set(columns)} are missing in X."
-                        ) from None
-
-        # Prepare target column
-        if isinstance(y, (dict, *sequence_t, *dataframe_t)):
-            if isinstance(y, dict):
-                yt = to_df(deepcopy(y), index=getattr(Xt, "index", None))
-                if n_cols(yt) == 1:
-                    yt = yt.iloc[:, 0]  # If y is one-dimensional, get series
-
-            else:
-                # If X and y have different number of rows, try multioutput
-                if Xt is not None and len(Xt) != len(y):
-                    try:
-                        targets: list[Hashable] = []
-                        for col in y:
-                            if col in Xt.columns:
-                                targets.append(col)
-                            elif isinstance(col, int_t):
-                                if -Xt.shape[1] <= col < Xt.shape[1]:
-                                    targets.append(Xt.columns[int(col)])
-                                else:
-                                    raise IndexError(
-                                        "Invalid value for the y parameter. Value "
-                                        f"{col} is out of range for data with "
-                                        f"{Xt.shape[1]} columns."
-                                    )
-
-                        Xt, yt = Xt.drop(columns=targets), Xt[targets]
-
-                    except (TypeError, IndexError, KeyError):
-                        raise ValueError(
-                            "X and y don't have the same number of rows,"
-                            f" got len(X)={len(Xt)} and len(y)={len(y)}."
-                        ) from None
-                else:
-                    yt = y
-
-                default_cols = [f"y{i}" for i in range(n_cols(y))]
-                yt = to_tabular(
-                    data=deepcopy(yt),
-                    index=getattr(Xt, "index", None),
-                    name=flt(name) if name is not None else "target",
-                    columns=name if isinstance(name, sequence_t) else default_cols,
-                )
-
-            # Check X and y have the same indices
-            if Xt is not None and not Xt.index.equals(yt.index):
-                raise ValueError("X and y don't have the same indices!")
-
-        elif isinstance(y, str):
-            if Xt is not None:
-                if y not in Xt.columns:
-                    raise ValueError(f"Column {y} not found in X!")
-
-                Xt, yt = Xt.drop(columns=y), Xt[y]
-
-            else:
-                raise ValueError("X can't be None when y is a string.")
-
-        elif isinstance(y, int_t):
-            if Xt is None:
-                raise ValueError("X can't be None when y is an int.")
-
-            Xt, yt = Xt.drop(columns=Xt.columns[int(y)]), Xt[Xt.columns[int(y)]]
-
-        return Xt, yt
-
-    def _set_index(self, df: DataFrame, y: Pandas | None) -> DataFrame:
-        """Assign an index to the dataframe.
-
-        Parameters
-        ----------
-        df: dataframe
-            Dataset.
-
-        y: series, dataframe or None
-            Target column(s). Used to check that the provided index
-            is not one of the target columns. If None, the check is
-            skipped.
-
-        Returns
-        -------
-        dataframe
-            Dataset with updated indices.
-
-        """
-        if self._config.index is True:  # True gets caught by isinstance(int)
-            pass
-        elif self._config.index is False:
-            df = df.reset_index(drop=True)
-        elif isinstance(self._config.index, int_t):
-            if -df.shape[1] <= self._config.index <= df.shape[1]:
-                df = df.set_index(df.columns[int(self._config.index)], drop=True)
-            else:
-                raise IndexError(
-                    f"Invalid value for the index parameter. Value {self._config.index} "
-                    f"is out of range for a dataset with {df.shape[1]} columns."
-                )
-        elif isinstance(self._config.index, str):
-            if self._config.index in df:
-                df = df.set_index(self._config.index, drop=True)
-            else:
-                raise ValueError(
-                    "Invalid value for the index parameter. "
-                    f"Column {self._config.index} not found in the dataset."
-                )
-
-        if y is not None and df.index.name in (c.name for c in get_cols(y)):
-            raise ValueError(
-                "Invalid value for the index parameter. The index column "
-                f"can not be the same as the target column, got {df.index.name}."
-            )
-
-        if df.index.duplicated().any():
-            raise ValueError(
-                "Invalid value for the index parameter. There are duplicate indices "
-                "in the dataset. Use index=False to reset the index to RangeIndex."
-            )
-
-        return df
-
-=======
->>>>>>> 74a1b8f2
     def _get_data(
         self,
         arrays: tuple[Any, ...],
