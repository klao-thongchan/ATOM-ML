--- conflicted
+++ resolved
@@ -48,19 +48,11 @@
 
 from atom.utils.constants import CAT_TYPES, __version__
 from atom.utils.types import (
-<<<<<<< HEAD
-    Bool, DataFrame, Estimator, FeatureNamesOut, Float, Index, IndexSelector,
-    Int, IntLargerEqualZero, MetricFunction, Model, Pandas, Predictor, Scalar,
-    Scorer, Segment, Sequence, Series, SPTuple, Transformer, TReturn, TReturns,
-    Verbose, XConstructor, XSelector, YConstructor, YSelector, dataframe_t,
-    int_t, segment_t, sequence_t, series_t,
-=======
     Bool, EngineDataOptions, EngineTuple, Estimator, FeatureNamesOut, Float,
     IndexSelector, Int, IntLargerEqualZero, MetricFunction, Model, Pandas,
     PandasConvertible, Predictor, Scalar, Scorer, Segment, Sequence, SPTuple,
     Transformer, Verbose, XConstructor, XReturn, YConstructor, YReturn, int_t,
     segment_t, sequence_t,
->>>>>>> 74a1b8f2
 )
 
 
@@ -1173,35 +1165,6 @@
             return self.__data.index(self._get_data(key))
 
 
-class PandasContainer:
-
-    @property
-    def data(self) -> pd.DataFrame:
-        return self._data
-
-    def create(self, data, index, columns) -> pd.DataFrame:
-        """Create a pandas dataframe.
-
-        Parameters
-        ----------
-        data: sequence
-            Data to create the dataframe.
-
-        index: sequence
-            Index to use for the dataframe.
-
-        columns: sequence
-            Columns to use for the dataframe.
-
-        Returns
-        -------
-        dataframe
-            New dataframe.
-
-        """
-        return pd.DataFrame(data, index=index, columns=columns)
-
-
 # Functions ======================================================== >>
 
 def flt(x: Any) -> Any:
@@ -1546,48 +1509,6 @@
         return obj[segment]
     else:
         return obj[slice(segment.start, segment.stop, segment.step)]
-
-
-def is_df(obj: Any) -> bool:
-    """Check if an object is a dataframe.
-
-    This function accepts any kind of dataframe (pandas, polars, modin,
-    etc...), as long as the class is named `DataFrame` and it has a
-    `columns` attribute.
-
-    Parameters
-    ----------
-    obj: any
-        Object to check.
-
-    Returns
-    -------
-    bool
-        Whether the object is a dataframe.
-
-    """
-    return obj.__class__.__name__ == "DataFrame" and hasattr(obj, "columns")
-
-
-def is_series(obj: Any) -> bool:
-    """Check if an object is a series.
-
-    This function accepts any kind of series (pandas, polars, modin,
-    etc...), as long as the class is named `Series` and it has a
-    `name` attribute.
-
-    Parameters
-    ----------
-    obj: any
-        Object to check.
-
-    Returns
-    -------
-    bool
-        Whether the object is a series.
-
-    """
-    return obj.__class__.__name__ == "Series" and hasattr(obj, "name")
 
 
 def is_sparse(obj: Pandas) -> bool:
@@ -1886,44 +1807,27 @@
     data: XConstructor,
     index: Axes | None = ...,
     columns: Axes | None = ...,
-<<<<<<< HEAD
-) -> DataFrame: ...
-=======
 ) -> pd.DataFrame: ...
->>>>>>> 74a1b8f2
 
 
 def to_df(
     data: XConstructor | None,
     index: Axes | None = None,
     columns: Axes | None = None,
-<<<<<<< HEAD
-) -> DataFrame | None:
-    """Convert a dataset to a dataframe.
-=======
 ) -> pd.DataFrame | None:
     """Convert a dataset to a pandas dataframe.
->>>>>>> 74a1b8f2
 
     Parameters
     ----------
     data: dataframe-like or None
         Dataset to convert to a dataframe. If None or already a
-<<<<<<< HEAD
-        dataframe, return unchanged.
-=======
         pandas dataframe, return unchanged.
->>>>>>> 74a1b8f2
 
     index: sequence or None, default=None
         Values for the index.
 
     columns: sequence or None, default=None
-<<<<<<< HEAD
-        Name of the columns. Use None for automatic naming.
-=======
         Names of the columns. Use None for automatic naming.
->>>>>>> 74a1b8f2
 
     Returns
     -------
@@ -1931,27 +1835,6 @@
         Data as dataframe. Returns None if data is None.
 
     """
-<<<<<<< HEAD
-    if data is not None and not is_df(data):
-
-        # Assign default column names (dict already has column names)
-        if not isinstance(data, dict) and columns is None:
-            columns = [f"x{i}" for i in range(n_cols(data))]
-
-        if hasattr(data, "to_tabular") and bk.__name__ == "pandas":
-            # Convert cuML to pandas
-            data = data.to_tabular()  # type: ignore[operator]
-        elif sps.issparse(data):
-            data = pd.DataFrame.sparse.from_spmatrix(
-                data=data,
-                index=index,
-                columns=columns,
-            )
-        else:
-            data = pd.DataFrame(data, index, columns)  # type: ignore[arg-type, misc]
-
-    return data
-=======
     if data is not None:
         if isinstance(data, pd.DataFrame):
             data_c = data.copy()
@@ -2003,7 +1886,6 @@
         return data_c
     else:
         return None
->>>>>>> 74a1b8f2
 
 
 @overload
@@ -2048,26 +1930,12 @@
 
     """
     if data is not None:
-<<<<<<< HEAD
-        if not isinstance(data, bk.Series):
-            if hasattr(data, "to_tabular") and bk.__name__ == "pandas":
-                data_c = data.to_tabular()  # Convert cuML to pandas
-            else:
-                # Flatten for arrays with shape (n_samples, 1), sometimes returned by cuML
-                data_c = pd.Series(  # type: ignore[misc]
-                    data=np.array(data, dtype="object").ravel().tolist(),
-                    index=index,
-                    name=getattr(data, "name", name),
-                    dtype=dtype,  # type: ignore[arg-type]
-                )
-=======
         if isinstance(data, pd.Series):
             data_c = data.copy()
         elif isinstance(data, pd.DataFrame):
             data_c = data.iloc[:, 0].copy()
         elif hasattr(data, "to_pandas"):
             data_c = data.to_pandas()
->>>>>>> 74a1b8f2
         else:
             try:
                 # Flatten for arrays with shape=(n_samples, 1)
@@ -2087,12 +1955,7 @@
 def to_tabular(
     data: Literal[None],
     index: Axes | None = ...,
-<<<<<<< HEAD
-    columns: Axes | None = ...,
-    name: str | None = ...,
-=======
     columns: str | Axes | None = ...,
->>>>>>> 74a1b8f2
 ) -> None: ...
 
 
@@ -2100,24 +1963,14 @@
 def to_tabular(
     data: YConstructor,
     index: Axes | None = ...,
-<<<<<<< HEAD
-    columns: Axes | None = ...,
-    name: str | None = ...,
-=======
     columns: str | Axes | None = ...,
->>>>>>> 74a1b8f2
 ) -> Pandas: ...
 
 
 def to_tabular(
     data: YConstructor | None,
     index: Axes | None = None,
-<<<<<<< HEAD
-    columns: Axes | None = None,
-    name: str | None = None,
-=======
     columns: str | Axes | None = None,
->>>>>>> 74a1b8f2
 ) -> Pandas | None:
     """Convert to a tabular pandas type.
 
@@ -2135,37 +1988,12 @@
     columns: str, sequence or None, default=None
         Name of the columns. Use None for automatic naming.
 
-<<<<<<< HEAD
-    name: str or None, default=None
-        Name of the series.
-
-=======
->>>>>>> 74a1b8f2
     Returns
     -------
     pd.Series, pd.DataFrame or None
         Data as a pandas object.
 
     """
-<<<<<<< HEAD
-    if n_cols(data) == 1:
-        return to_series(data, index=index, name=name)  # type: ignore[misc, arg-type]
-    else:
-        return to_df(data, index=index, columns=columns)
-
-
-def check_input(
-    X: XConstructor | None,
-    y: YConstructor | None,
-    columns: Axes | None = None,
-    target: str | Axes | None = None,
-    engine: EngineDataOptions | None = None,
-) -> tuple[DataFrame | None, Series | None]:
-    """Check input and return as dataframe and series."""
-    X = to_df(X, index=getattr(y, "index", None), columns=columns, engine=engine)
-    y = to_tabular(y, index=getattr(X, "index", None), columns=target, engine=engine)
-    return X, y
-=======
     if (n_targets := n_cols(data)) == 1:
         return to_series(data, index=index, name=flt(columns))  # type: ignore[misc, arg-type]
     else:
@@ -2173,7 +2001,6 @@
             columns = [f"y{i}" for i in range(n_targets)]
 
         return to_df(data, index=index, columns=columns)  # type: ignore[misc, arg-type]
->>>>>>> 74a1b8f2
 
 
 def check_is_fitted(
@@ -2186,8 +2013,8 @@
 
     Checks if the estimator is fitted by verifying the presence of
     fitted attributes (not None or empty). Otherwise, it raises a
-    NotFittedError. Extension on sklearn's function that does not
-    require the object to have a `fit` method.
+    NotFittedError. Extension on sklearn's function that accounts
+    for empty dataframes and series and returns a boolean.
 
     Parameters
     ----------
@@ -2504,12 +2331,6 @@
     X: pd.DataFrame or None, default=None
         Feature set with shape=(n_samples, n_features). If None,
         `X` is ignored.
-<<<<<<< HEAD
-
-    y: int, str, dict, sequence, dataframe or None, default=None
-        Target column corresponding to `X`.
-=======
->>>>>>> 74a1b8f2
 
     y: pd.Series, pd.DataFrame or None, default=None
         Target column(s) corresponding to `X`.
@@ -2526,12 +2347,6 @@
         Fitted estimator.
 
     """
-<<<<<<< HEAD
-    Xt = to_df(X, index=getattr(y, "index", None))
-    yt = to_tabular(y, index=getattr(Xt, "index", None))
-
-=======
->>>>>>> 74a1b8f2
     with _print_elapsed_time("Pipeline", message):
         if hasattr(estimator, "fit"):
             kwargs: dict[str, Pandas] = {}
@@ -2580,8 +2395,6 @@
 ) -> tuple[pd.DataFrame | None, Pandas | None]:
     """Transform the data using one estimator.
 
-    The returned values are always tabular.
-
     Parameters
     ----------
     transformer: Transformer
@@ -2590,12 +2403,6 @@
     X: pd.DataFrame or None, default=None
         Feature set with shape=(n_samples, n_features). If None,
         `X` is ignored.
-<<<<<<< HEAD
-
-    y: int, str, dict, sequence, dataframe or None, default=None
-        Target column corresponding to `X`.
-=======
->>>>>>> 74a1b8f2
 
     y: pd.Series, pd.DataFrame or None, default=None
         Target column(s) corresponding to `X`.
@@ -2647,23 +2454,7 @@
         if len(use_cols) != og.shape[1]:
             return reorder_cols(transformer, out_c, og, use_cols)
         else:
-<<<<<<< HEAD
-            return out
-
-    Xt = to_df(
-        data=X,
-        index=getattr(y, "index", None),
-        columns=getattr(transformer, "feature_names_in_", None),
-    )
-    yt = to_tabular(
-        y,
-        index=getattr(Xt, "index", None),
-        columns=getattr(transformer, "target_names_in_", None),
-        name=flt(getattr(transformer, "target_names_in_", None)),
-    )
-=======
             return out_c
->>>>>>> 74a1b8f2
 
     use_y = True
 
@@ -2694,46 +2485,20 @@
     out: YConstructor | tuple[XConstructor, YConstructor] = caller(**kwargs, **transform_params)
 
     # Transform can return X, y or both
-<<<<<<< HEAD
-    if isinstance(out, tuple):
-        X_new = prepare_df(out[0], Xt)
-        y_new = to_tabular(
-            data=out[1],
-            index=Xt.index,
-            name=getattr(yt, "name", None),
-            columns=getattr(yt, "columns", None),
-        )
-        if isinstance(yt, dataframe_t):
-            y_new = prepare_df(y_new, yt)
-    elif "X" in params and X is not None and any(c in Xt for c in inc):
-=======
     X_new: pd.DataFrame | None
     y_new: Pandas | None
     if isinstance(out, tuple) and X is not None:
         X_new = prepare_df(out[0], X)
         y_new = to_tabular(out[1], index=X_new.index)
     elif "X" in params and X is not None and any(c in X for c in inc):
->>>>>>> 74a1b8f2
         # X in -> X out
         X_new = prepare_df(out, X)  # type: ignore[arg-type]
         y_new = y if y is None else y.set_axis(X_new.index, axis=0)
     elif y is not None:
-<<<<<<< HEAD
-        y_new = to_tabular(
-            data=out,
-            index=yt.index,
-            name=getattr(yt, "name", None),
-            columns=getattr(yt, "columns", None),
-        )
-        X_new = Xt if Xt is None else Xt.set_index(y_new.index)
-        if isinstance(yt, dataframe_t):
-            y_new = prepare_df(y_new, yt)
-=======
         y_new = to_tabular(out)
         X_new = X if X is None else X.set_index(y_new.index)
         if isinstance(y, pd.DataFrame):
             y_new = prepare_df(y_new, y)
->>>>>>> 74a1b8f2
 
     return X_new, y_new
 
@@ -2961,8 +2726,8 @@
             # For sktime estimators, we are interested in y, not X
             X = args[0] if len(args) > 0 else kwargs.get("X")
 
-            # We add the attributes and methods after running
-            # fit to avoid deleting them with .reset() calls
+            # We add the attributes and methods after running fit
+            # to avoid deleting them with .reset() calls
             if X is not None:
                 if not hasattr(self, "feature_names_in_"):
                     BaseEstimator._check_feature_names(self, X, reset=True)
@@ -2985,16 +2750,11 @@
 
         return wrapper
 
-<<<<<<< HEAD
-    if not cls.__module__.startswith(("atom.", "sklearn.", "imblearn.")) and hasattr(cls, "fit"):
-        cls.fit = wrap_fit(cls.fit)  # type: ignore[method-assign]
-=======
     if not obj.__module__.startswith(("atom.", "sklearn.", "imblearn.")):
         if isinstance(obj, type) and hasattr(obj, "fit"):
             obj.fit = wrap_fit(obj.fit)
         elif hasattr(obj.__class__, "fit"):
             obj.fit = wrap_fit(obj.__class__.fit).__get__(obj)  # type: ignore[method-assign]
->>>>>>> 74a1b8f2
 
     return obj
 
