"""Automated Tool for Optimized Modeling (ATOM).

Author: Mavs
Description: Module containing the ATOM class.

"""

from __future__ import annotations

import os
from abc import ABCMeta, abstractmethod
from collections import defaultdict
from collections.abc import Callable, Iterator
from copy import deepcopy
from logging import Logger
from pathlib import Path
from platform import machine, platform, python_build, python_version
from types import MappingProxyType
from typing import Any, Literal, TypeVar

import dill as pickle
import numpy as np
import pandas as pd
from beartype import beartype
from joblib.memory import Memory
from pandas._typing import DtypeObj
from scipy import stats
from sklearn.pipeline import Pipeline as SkPipeline
from sklearn.utils.metaestimators import available_if

from atom.baserunner import BaseRunner
from atom.basetransformer import BaseTransformer
from atom.data import Branch, BranchManager
from atom.data_cleaning import (
    Balancer, Cleaner, Decomposer, Discretizer, Encoder, Imputer, Normalizer,
    Pruner, Scaler, TransformerMixin,
)
from atom.feature_engineering import (
    FeatureExtractor, FeatureGenerator, FeatureGrouper, FeatureSelector,
)
from atom.nlp import TextCleaner, TextNormalizer, Tokenizer, Vectorizer
from atom.plots import ATOMPlot
from atom.training import (
    DirectClassifier, DirectForecaster, DirectRegressor,
    SuccessiveHalvingClassifier, SuccessiveHalvingForecaster,
    SuccessiveHalvingRegressor, TrainSizingClassifier, TrainSizingForecaster,
    TrainSizingRegressor,
)
from atom.utils.constants import CAT_TYPES, DEFAULT_MISSING, __version__
from atom.utils.types import (
    Backend, Bins, Bool, CategoricalStrats, ColumnSelector, DiscretizerStrats,
    Engine, EngineTuple, Estimator, FeatureNamesOut, FeatureSelectionSolvers,
    FeatureSelectionStrats, FloatLargerEqualZero, FloatLargerZero,
    FloatZeroToOneInc, IndexSelector, Int, IntLargerEqualZero, IntLargerTwo,
    IntLargerZero, MetricConstructor, ModelsConstructor, NItems, NJobs,
    NormalizerStrats, NumericalStrats, Operators, Predictor, PrunerStrats,
    RowSelector, Scalar, ScalerStrats, Seasonality, Sequence, SPDict,
    TargetSelector, Transformer, VectorizerStarts, Verbose, Warnings, XReturn,
    XSelector, YReturn, YSelector, sequence_t,
)
from atom.utils.utils import (
    ClassMap, DataConfig, DataContainer, Goal, adjust, check_dependency,
    composed, crash, fit_one, flt, get_cols, get_custom_scorer, has_task,
    is_sparse, lst, make_sklearn, merge, method_to_log, n_cols,
    replace_missing, sign,
)


T_Transformer = TypeVar("T_Transformer", bound=Transformer)


@beartype
class ATOM(BaseRunner, ATOMPlot, metaclass=ABCMeta):
    """ATOM abstract base class.

    The ATOM class is a convenient wrapper for all data cleaning,
    feature engineering and trainer classes in this package. Provide
    the dataset to the class, and apply all transformations and model
    management from here.

    !!! warning
        This class cannot be called directly. Use the descendant
        classes in api.py instead.

    """

    @property
    @abstractmethod
    def _goal(self) -> Goal: ...

    def __init__(
        self,
        arrays,
        *,
        y: YSelector = -1,
        index: IndexSelector = False,
        ignore: ColumnSelector | None = None,
        sp: Seasonality | SPDict = None,
        shuffle: Bool = True,
        stratify: IndexSelector = True,
        n_rows: Scalar = 1,
        test_size: Scalar = 0.2,
        holdout_size: Scalar | None = None,
        n_jobs: NJobs = 1,
        device: str = "cpu",
        engine: Engine = None,
        backend: Backend = "loky",
        memory: Bool | str | Path | Memory = False,
        verbose: Verbose = 0,
        warnings: Bool | Warnings = False,
        logger: str | Path | Logger | None = None,
        experiment: str | None = None,
        random_state: IntLargerEqualZero | None = None,
    ):
        super().__init__(
            n_jobs=n_jobs,
            device=device,
            engine=engine,
            backend=backend,
            memory=memory,
            verbose=verbose,
            warnings=warnings,
            logger=logger,
            experiment=experiment,
            random_state=random_state,
        )

        self._config = DataConfig(
            index=index is not False,
            shuffle=shuffle,
            stratify=stratify,
            n_rows=n_rows,
            test_size=test_size,
            holdout_size=holdout_size,
        )

        # Initialize the branch system and fill with data
        self._branches = BranchManager(memory=self.memory)
        self._branches.fill(*self._get_data(arrays, y=y, index=index))

        self.ignore = ignore  # type: ignore[assignment]
        self.sp = sp  # type: ignore[assignment]

        self.missing = DEFAULT_MISSING

        self._models = ClassMap()
        self._metric = ClassMap()

        self._log("<< ================== ATOM ================== >>", 1)
        self._log("\nConfiguration ==================== >>", 1)
        self._log(f"Algorithm task: {self.task}.", 1)
        if self.n_jobs > 1:
            self._log(f"Parallel processing with {self.n_jobs} cores.", 1)
        elif self.backend != "loky":
            self._log(
                "Leaving n_jobs=1 ignores all parallelization. Set n_jobs>1 to "
                f"make use of the {self.backend} parallelization backend.", 1,
                severity="warning",
            )
        if "cpu" not in self.device.lower():
            self._log(f"Device: {self.device}", 1)
        if self.engine.data != EngineTuple().data:
            self._log(f"Data engine: {self.engine.data}", 1)
        if self.engine.estimator != EngineTuple().estimator:
            self._log(f"Estimator engine: {self.engine.estimator}", 1)
        if self.backend != "loky" and self.n_jobs > 1:
            self._log(f"Parallelization backend: {self.backend}", 1)
        if self.memory.location is not None:
            self._log(f"Cache storage: {os.path.join(self.memory.location, 'joblib')}", 1)
        if self.experiment:
            self._log(f"Mlflow experiment: {self.experiment}", 1)

        # System settings only to logger
        self._log("\nSystem info ====================== >>", 3)
        self._log(f"Machine: {machine()}", 3)
        self._log(f"OS: {platform()}", 3)
        self._log(f"Python version: {python_version()}", 3)
        self._log(f"Python build: {python_build()}", 3)
        self._log(f"ATOM version: {__version__}", 3)

        # Add an empty rows around stats for a neater look
        self._log("", 1)
        self.stats(1)
        self._log("", 1)

    def __repr__(self) -> str:
        """Print an overview of branches, models, and metrics."""
        out = f"{self.__class__.__name__}"
        out += "\n --> Branches:"
        if len(branches := self._branches.branches) == 1:
            out += f" {self.branch.name}"
        else:
            for branch in branches:
                out += f"\n   --> {branch.name}{' !' if branch is self.branch else ''}"
        out += f"\n --> Models: {', '.join(lst(self.models)) if self.models else None}"
        out += f"\n --> Metric: {', '.join(lst(self.metric)) if self.metric else None}"

        return out

    def __iter__(self) -> Iterator[Transformer]:
        """Iterate over transformers in the pipeline."""
        yield from self.pipeline.named_steps.values()

    # Utility properties =========================================== >>

    @property
    def branch(self) -> Branch:
        """Current active branch.

        Use the property's `@setter` to change the branch or to create
        a new one. If the value is the name of an existing branch,
        switch to that one. Else, create a new branch using that name.
        The new branch is split from the current branch. Use `_from_`
        to split the new branch from any other existing branch. Read
        more in the [user guide][branches].

        """
        return super().branch

    @branch.setter
    def branch(self, name: str):
        """Change from branch or create a new one."""
        if name in self._branches:
            if self.branch is self._branches[name]:
                self._log(f"Already on branch {self.branch.name}.", 1)
            else:
                self._branches.current = name  # type: ignore[assignment]
                self._log(f"Switched to branch {self.branch.name}.", 1)
        else:
            # Branch can be created from current or another one
            if "_from_" in name:
                new_name, parent_name = name.split("_from_")

                # Check if the parent branch exists
                if parent_name not in self._branches:
                    raise ValueError(
                        "The selected branch to split from does not exist! Use "
                        "atom.status() for an overview of the available branches."
                    )
                else:
                    parent = self._branches[parent_name]

            else:
                new_name, parent = name, self.branch

            # Check if the new branch is not in existing
            if new_name in self._branches:  # Can happen when using _from_
                raise ValueError(
                    f"Branch {new_name} already exists. Try using a different "
                    "name. Note that branch names are case-insensitive."
                )

            self._branches.add(name=new_name, parent=parent)
            self._log(f"Successfully created new branch: {new_name}.", 1)

    @branch.deleter
    def branch(self):
        """Delete the current active branch."""
        if len(self._branches) == 1:
            raise PermissionError("Can't delete the last branch!")

        # Delete all depending models
        for model in self._models:
            if model.branch is self.branch:
                self._delete_models(model.name)

        current = self.branch.name
        self._branches.branches.remove(current)
        self._branches.current = self._branches[0].name
        self._log(
            f"Branch {current} successfully deleted. "
            f"Switched to branch {self.branch.name}.", 1,
        )

    @property
    def ignore(self) -> tuple[str, ...]:
        """Names of the ignored columns.

        These columns aren't used in the transformer pipeline nor
        for model training.

        """
        return self._config.ignore

    @ignore.setter
    def ignore(self, value: ColumnSelector | None):
        if value is not None:
            self._config.ignore = tuple(self.branch._get_columns(value, include_target=False))
        else:
            self._config.ignore = ()

    @property
    def missing(self) -> list[Any]:
        """Values that are considered "missing".

        These values are used by the [clean][self-clean] and
        [impute][self-impute] methods. Default values are: None, NaN,
        NA, NaT, +inf, -inf, "", "?", "NA", "nan", "NaN", "NaT", "none",
        "None", "inf", "-inf". Note that None, NaN, NA, +inf and -inf
        are always considered missing since they are incompatible with
        sklearn estimators.

        """
        return self._missing

    @missing.setter
    def missing(self, value: Sequence[Any]):
        self._missing = list(value)

    @property
    def scaled(self) -> bool:
        """Whether the feature set is scaled.

        A data set is considered scaled when it has mean~0 and std~1,
        or when there is a scaler in the pipeline. Categorical and
        binary columns (only zeros and ones) are excluded from the
        calculation.

        """
        return self.branch.check_scaling()

    @property
    def duplicates(self) -> int:
        """Number of duplicate rows in the dataset."""
        return int(self.branch.dataset.duplicated().sum())

    @property
    def nans(self) -> pd.Series:
        """Columns with the number of missing values in them.

        This property is unavailable for [sparse datasets][].

        """
        if not is_sparse(self.branch.dataset):
            return replace_missing(self.branch.dataset, self.missing).isna().sum()

        raise AttributeError("This property is unavailable for sparse datasets.")

    @property
    def n_nans(self) -> int:
        """Number of rows containing missing values.

        This property is unavailable for [sparse datasets][].

        """
        if not is_sparse(self.branch.dataset):
            nans = replace_missing(self.branch.dataset, self.missing).isna().sum(axis=1)
            return len(nans[nans > 0])

        raise AttributeError("This property is unavailable for sparse datasets.")

    @property
    def numerical(self) -> pd.Index:
        """Names of the numerical features in the dataset."""
        return self.branch.X.select_dtypes(include=["number"]).columns

    @property
    def n_numerical(self) -> int:
        """Number of numerical features in the dataset."""
        return len(self.numerical)

    @property
    def categorical(self) -> pd.Index:
        """Names of the categorical features in the dataset."""
        return self.branch.X.select_dtypes(include=CAT_TYPES).columns

    @property
    def n_categorical(self) -> int:
        """Number of categorical features in the dataset."""
        return len(self.categorical)

    @property
    def outliers(self) -> pd.Series:
        """Columns in training set with number of outlier values.

        This property is unavailable for [sparse datasets][].

        """
        if not is_sparse(self.branch.X):
            data = self.branch.train.select_dtypes(include=["number"])
            z_scores = np.abs(stats.zscore(data.to_numpy(float, na_value=np.nan))) > 3
            z_scores = pd.Series(z_scores.sum(axis=0), index=data.columns)
            return z_scores[z_scores > 0]

        raise AttributeError("This property is unavailable for sparse datasets.")

    @property
    def n_outliers(self) -> int:
        """Number of samples in the training set containing outliers.

        This property is unavailable for [sparse datasets][].

        """
        if not is_sparse(self.branch.X):
            data = self.branch.train.select_dtypes(include=["number"])
            z_scores = np.abs(stats.zscore(data.to_numpy(float, na_value=np.nan))) > 3
            return int(z_scores.any(axis=1).sum())

        raise AttributeError("This property is unavailable for sparse datasets.")

    @property
    def classes(self) -> pd.DataFrame:
        """Distribution of target classes per data set.

        This property is only available for classification tasks.

        """
        if self.task.is_classification:
            index = []
            data = defaultdict(list)

            for col in lst(self.target):
                for ds in ("dataset", "train", "test"):
                    values, counts = np.unique(getattr(self, ds)[col], return_counts=True)
                    data[ds].extend(list(counts))
                index.extend([(col, i) for i in values])

            df = pd.DataFrame(data, index=pd.MultiIndex.from_tuples(index))

            # Non-multioutput has single level index (for simplicity)
            if not self.task.is_multioutput:
                df.index = df.index.droplevel(0)

            return df.fillna(0).astype(int)  # If no counts, returns a NaN -> fill with 0

        raise AttributeError("This property is unavailable for regression tasks.")

    @property
    def n_classes(self) -> Int | pd.Series:
        """Number of classes in the target column(s).

        This property is only available for classification tasks.

        """
        if self.task.is_classification:
            return self.branch.y.nunique(dropna=False)

        raise AttributeError("This property is unavailable for regression tasks.")

    # Utility methods =============================================== >>

    @available_if(has_task("forecast"))
    @crash
    def checks(self, *, columns: ColumnSelector | None = None) -> pd.DataFrame:
        """Get statistics on stationarity and white noise.

        Compute various statistical test to check for stationarity and
        white noise against a column in the dataset. Only for numerical
        columns. Missing values are ignored. The performed tests are:

        - [Augmented Dickey-Fuller test][adf] (adf) for difference
          stationarity.
        - [Kwiatkowski-Phillips-Schmidt-Shin test][kpss] (kpss) for
          trend stationarity.
        - [Ljung-Box test][lb] (lb). The lag in the autocorrelation
          function with the minimum p-value is returned. If the p-value
          is larger than 0.05, it suggests the data is consistent with
          white noise.

        !!! tip
            Use the [plot_acf][] and [plot_acf][] methods to visually
            inspect any significant lagged correlations.

        Parameters
        ----------
        columns: int, str, segment, sequence, dataframe or None, default=None
            [Selection of columns][row-and-column-selection] on which
            to perform the tests. If None, it uses the target column.

        Returns
        -------
        pd.DataFrame
            Statistic results with multiindex levels:

            - **test**: Acronym of the test 'adf', 'kpss' or 'lb').
            - **stat:** Statistic results:

                - **score:** KS-test score.
                - **p_value:** Corresponding p-value.

        """
        from statsmodels.stats.diagnostic import acorr_ljungbox
        from statsmodels.tsa.stattools import adfuller, kpss

        columns_c = self.branch._get_columns(columns, only_numerical=True)

        df = pd.DataFrame(
            index=pd.MultiIndex.from_product(
                iterables=(("adf", "kpss", "lb"), ("score", "p_value")),
                names=("test", "stat"),
            ),
            columns=columns_c,
        )

        for col in columns_c:
            # Drop missing values from the column before testing
            X = replace_missing(self[col], self.missing).dropna().to_numpy(dtype=float)

            for test in ("adf", "kpss", "lb"):
                if test == "adf":
                    stat = adfuller(X, maxlag=None, autolag="AIC")
                elif test == "kpss":
                    # regression='ct' is trend stationarity
                    stat = kpss(X, regression="ct", nlags="auto")
                elif test == "lb":
                    l_jung = acorr_ljungbox(X, lags=None, period=lst(self.sp.sp)[0])
                    stat = l_jung.loc[l_jung["lb_pvalue"].idxmin()]

                # Add as column to the dataframe
                df.loc[(test, "score"), col] = round(stat[0], 4)
                df.loc[(test, "p_value"), col] = round(stat[1], 4)

        return df

    @crash
    def distributions(
        self,
        distributions: str | Sequence[str] | None = None,
        *,
        columns: ColumnSelector | None = None,
    ) -> pd.DataFrame:
        """Get statistics on column distributions.

        Compute the [Kolmogorov-Smirnov test][kstest] for various
        distributions against columns in the dataset. Only for numerical
        columns. Missing values are ignored.

        !!! tip
            Use the [plot_distribution][] method to plot a column's
            distribution.

        Parameters
        ----------
        distributions: str, sequence or None, default=None
            Names of the distributions in `scipy.stats` to get the
            statistics on. If None, a selection of the most common
            ones is used.

        columns: int, str, segment, sequence, dataframe or None, default=None
            [Selection of columns][row-and-column-selection] on which
            to perform the test. If None, select all numerical columns.

        Returns
        -------
        pd.DataFrame
            Statistic results with multiindex levels:

            - **dist:** Name of the distribution.
            - **stat:** Statistic results:

                - **score:** KS-test score.
                - **p_value:** Corresponding p-value.

        """
        if distributions is None:
            distributions_c = [
                "beta",
                "expon",
                "gamma",
                "invgauss",
                "lognorm",
                "norm",
                "pearson3",
                "triang",
                "uniform",
                "weibull_min",
                "weibull_max",
            ]
        else:
            distributions_c = lst(distributions)

        columns_c = self.branch._get_columns(columns, only_numerical=True)

        df = pd.DataFrame(
            index=pd.MultiIndex.from_product(
                iterables=(distributions_c, ["score", "p_value"]),
                names=["dist", "stat"],
            ),
            columns=columns_c,
        )

        for col in columns_c:
            # Drop missing values from the column before testing
            X = replace_missing(self[col], self.missing).dropna().to_numpy(dtype=float)

            for dist in distributions_c:
                # Get KS-statistic with fitted distribution parameters
                stat = stats.kstest(X, dist, args=getattr(stats, dist).fit(X))

                # Add as column to the dataframe
                df.loc[(dist, "score"), col] = round(stat[0], 4)
                df.loc[(dist, "p_value"), col] = round(stat[1], 4)

        return df

    @crash
    def eda(
        self,
        rows: str | Sequence[str] | dict[str, RowSelector] = "dataset",
        *,
        target: TargetSelector = 0,
        filename: str | Path | None = None,
    ):
        """Create an Exploratory Data Analysis report.

        ATOM uses the [sweetviz][] package for EDA. The [report][] is
        rendered directly in the notebook. It can also be accessed
        through the `report` attribute. It can either report one
        dataset or compare two datasets against each other.

        !!! warning
            This method can be slow for large datasets.

        Parameters
        ----------
        rows: str, sequence or dict, default="dataset"
            Selection of rows on which to calculate the metric.

            - If str: Name of the data set to report.
            - If sequence: Names of two data sets to compare.
            - If dict: Names of up to two data sets with corresponding
              [selection of rows][row-and-column-selection] to report.

        target: int or str, default=0
            Target column to look at. Only for [multilabel][] tasks. Only
            bool and numerical features can be used as target.

        filename: str, Path or None, default=None
            Filename or [pathlib.Path][] of the (html) file to save. If
            None, don't save anything.

        """
        check_dependency("sweetviz")
        import sweetviz as sv

        self._log("Creating EDA report...", 1)

        if isinstance(rows, str):
            rows_c = [(self.branch._get_rows(rows), rows)]
        elif isinstance(rows, sequence_t):
            rows_c = [(self.branch._get_rows(r), r) for r in rows]
        elif isinstance(rows, dict):
            rows_c = [(self.branch._get_rows(v), k) for k, v in rows.items()]

        if len(rows_c) == 1:
            self.report = sv.analyze(
                source=rows_c[0],
                target_feat=self.branch._get_target(target, only_columns=True),
            )
        elif len(rows_c) == 2:
            self.report = sv.compare(
                source=rows_c[0],
                compare=rows_c[1],
                target_feat=self.branch._get_target(target, only_columns=True),
            )
        else:
            raise ValueError(
                "Invalid value for the rows parameter. The maximum "
                f"number of data sets to use is 2, got {len(rows_c)}."
            )

        if filename:
            if (path := Path(filename)).suffix != ".html":
                path = path.with_suffix(".html")

        self.report.show_notebook(filepath=path if filename else None)

    @composed(crash, method_to_log)
    def inverse_transform(
        self,
        X: XSelector | None = None,
        y: YSelector | None = None,
        *,
        verbose: Verbose | None = None,
    ) -> YReturn | tuple[XReturn, YReturn]:
        """Inversely transform new data through the pipeline.

        Transformers that are only applied on the training set are
        skipped. The rest should all implement an `inverse_transform`
        method. If only `X` or only `y` is provided, it ignores
        transformers that require the other parameter. This can be
        used to transform only the target column.

        Parameters
        ----------
        X: Transformed feature set with shape=(n_samples, n_features).
            If None, `X` is ignored in the transformers.

        y: int, str, sequence, dataframe-like or None, default=None
            Transformed target column corresponding to `X`.

            - If None: `y` is ignored.
            - If int: Position of the target column in `X`.
            - If str: Name of the target column in `X`.
            - If sequence: Target column with shape=(n_samples,) or
              sequence of column names or positions for multioutput tasks.
            - If dataframe-like: Target columns for multioutput tasks.

        verbose: int or None, default=None
            Verbosity level for the transformers in the pipeline. If
            None, it uses the pipeline's verbosity.

        Returns
        -------
        dataframe
            Original feature set. Only returned if provided.

        series or dataframe
            Original target column. Only returned if provided.

        """
        Xt, yt = self._check_input(X, y, columns=self.branch.features, name=self.branch.target)

        with adjust(self.pipeline, transform=self.engine.data, verbose=verbose) as pl:
            return pl.inverse_transform(Xt, yt)

    @classmethod
    def load(cls, filename: str | Path, data: tuple[Any, ...] | None = None) -> ATOM:
        """Load an atom instance from a pickle file.

        If the instance was [saved][self-save] using `save_data=False`,
        it's possible to load new data into it and apply all data
        transformations.

        !!! info
            The loaded instance's current branch is the same branch as it
            was when saved.

        Parameters
        ----------
        filename: str or Path
            Filename or [pathlib.Path][] of the pickle file.

        data: tuple of indexables or None, default=None
            Original dataset as it was provided to the instance's
            constructor. Only use this parameter if the loaded file
            was saved using `save_data=False`. Allowed formats are:

            - X
            - X, y
            - train, test
            - train, test, holdout
            - X_train, X_test, y_train, y_test
            - X_train, X_test, X_holdout, y_train, y_test, y_holdout
            - (X_train, y_train), (X_test, y_test)
            - (X_train, y_train), (X_test, y_test), (X_holdout, y_holdout)

            **X, train, test: dataframe-like**<br>
            Feature set with shape=(n_samples, n_features).

            **y: int, str, sequence or dataframe**<br>
            Target column(s) corresponding to `X`.

            - If int: Position of the target column in `X`.
            - If str: Name of the target column in `X`.
            - If sequence: Target column with shape=(n_samples,) or
              sequence of column names or positions for multioutput
              tasks.
            - If dataframe: Target columns for multioutput tasks.

        Returns
        -------
        atom
            Unpickled atom instance.

        """
        if (path := Path(filename)).suffix != ".pkl":
            path = path.with_suffix(".pkl")

        with open(path, "rb") as f:
            atom = pickle.load(f)

        # Check if it's an atom instance
        if not atom.__class__.__name__.startswith("ATOM"):
            raise ValueError(
                "The loaded class is not a ATOMClassifier, ATOMRegressor nor "
                f"ATOMForecaster instance, got {atom.__class__.__name__}."
            )

        # Reassign the transformer attributes (warnings random_state, etc...)
        BaseTransformer.__init__(
            atom,
            **{x: getattr(atom, x) for x in BaseTransformer.attrs},
        )

        if data is not None:
            # Prepare the provided data
            container, holdout = atom._get_data(data)

            # Assign the data to the original branch
            if atom._branches._og is not None:
                atom._branches._og._container = container

            # Apply transformations per branch
            for branch in atom._branches:
                if branch._container is None:
                    branch._container = deepcopy(container)
                    branch._holdout = holdout
                else:
                    raise ValueError(
                        f"The loaded {atom.__class__.__name__} instance "
                        f"already contains data in branch {branch.name}."
                    )

                if len(atom._branches) > 2 and branch.pipeline:
                    atom._log(f"Transforming data for branch {branch.name}:", 1)

                X_train, y_train = branch.pipeline.transform(
                    X=branch.X_train,
                    y=branch.y_train,
                    filter_train_only=False,
                )
                X_test, y_test = branch.pipeline.transform(branch.X_test, branch.y_test)

                # Update complete dataset
                branch._container.data = pd.concat(
                    [merge(X_train, y_train), merge(X_test, y_test)]
                )

                if atom._config.index is False:
                    branch._container = DataContainer(
                        data=(dataset := branch._container.data.reset_index(drop=True)),
                        train_idx=dataset.index[:len(branch._container.train_idx)],
                        test_idx=dataset.index[-len(branch._container.test_idx):],
                        n_targets=branch._container.n_targets,
                    )

                # Store inactive branches in memory
                if branch is not atom.branch:
                    branch.store()

        atom._log(f"{atom.__class__.__name__} successfully loaded.", 1)

        return atom

    @composed(crash, method_to_log)
    def reset(self, *, hard: Bool = False):
        """Reset the instance to it's initial state.

        Deletes all branches and models. The dataset is also reset
        to its form after initialization.

        Parameters
        ----------
        hard: bool, default=False
            If True, flushes completely the cache.

        """
        self._delete_models(self._get_models())
        self._branches.reset(hard=hard)
        self._log(f"{self.__class__.__name__} successfully reset.", 1)

    @composed(crash, method_to_log)
    def save_data(
        self,
        filename: str | Path = "auto",
        *,
        rows: RowSelector = "dataset",
        **kwargs,
    ):
        """Save the data in the current branch to a `.csv` file.

        Parameters
        ----------
        filename: str or Path, default="auto"
            Filename or [pathlib.Path][] of the file to save. Use
            "auto" for automatic naming.

        rows: hashable, segment, sequence or dataframe, default="dataset"
            [Selection of rows][row-and-column-selection] to save.

        **kwargs
            Additional keyword arguments for pandas' [to_csv][] method.

        """
        if (path := Path(filename)).suffix != ".csv":
            path = path.with_suffix(".csv")

        if path.name == "auto.csv":
            if isinstance(rows, str):
                path = path.with_name(f"{self.__class__.__name__}_{rows}.csv")
            else:
                path = path.with_name(f"{self.__class__.__name__}.csv")

        self.branch._get_rows(rows).to_csv(path, **kwargs)
        self._log("Data set successfully saved.", 1)

    @composed(crash, method_to_log)
    def shrink(
        self,
        *,
        int2bool: Bool = False,
        int2uint: Bool = False,
        str2cat: Bool = False,
        dense2sparse: Bool = False,
        columns: ColumnSelector | None = None,
    ):
        """Convert the columns to the smallest possible matching dtype.

        Examples are: float64 -> float32, int64 -> int8, etc... Sparse
        arrays also transform their non-fill value. Use this method for
        memory optimization before [saving][self-save_data] the dataset.
        Note that applying transformers to the data may alter the types
        again.

        Parameters
        ----------
        int2bool: bool, default=False
            Whether to convert `int` columns to `bool` type. Only if the
            values in the column are strictly in (0, 1) or (-1, 1).

        int2uint: bool, default=False
            Whether to convert `int` to `uint` (unsigned integer). Only if
            the values in the column are strictly positive.

        str2cat: bool, default=False
            Whether to convert `string` to `category`. Only if the
            number of categories is less than 30% of the column's length.

        dense2sparse: bool, default=False
            Whether to convert all features to sparse format. The value
            that is compressed is the most frequent value in the column.

        columns: int, str, segment, sequence, dataframe or None, default=None
            [Selection of columns][row-and-column-selection] to shrink. If
            None, transform all columns.

        """

        def get_data(new_t: DtypeObj) -> pd.Series:
            """Get the series with the right data format.

            Also converts to sparse format if `dense2sparse=True`.

            Parameters
            ----------
            new_t: DtypeObj
                Data type object to convert to.

            Returns
            -------
            pd.Series
                Object with the new data type.

            """
            new_t_np = str(new_t).lower()

            # If already sparse array, cast directly to a new sparse type
            if isinstance(column.dtype, pd.SparseDtype):
                # SparseDtype subtype must be a numpy dtype
                return column.astype(pd.SparseDtype(new_t_np, column.dtype.fill_value))

            if dense2sparse and name not in lst(self.target):  # Skip target cols
                # Select the most frequent value to fill the sparse array
                fill_value = column.mode(dropna=False)[0]

                # Convert first to a sparse array, else fails for nullable pd types
                sparse_col = pd.arrays.SparseArray(column, fill_value=fill_value)

                return sparse_col.astype(pd.SparseDtype(new_t_np, fill_value=fill_value))
            else:
                return column.astype(new_t)

        t1 = (pd.Int8Dtype, pd.Int16Dtype, pd.Int32Dtype, pd.Int64Dtype)
        t2 = (pd.UInt8Dtype, pd.UInt16Dtype, pd.UInt32Dtype, pd.UInt64Dtype)
        t3 = (pd.Float32Dtype, pd.Float64Dtype)

        types: dict[str, list] = {
            "int": [(x.name, np.iinfo(x.type).min, np.iinfo(x.type).max) for x in t1],
            "uint": [(x.name, np.iinfo(x.type).min, np.iinfo(x.type).max) for x in t2],
            "float": [(x.name, np.finfo(x.type).min, np.finfo(x.type).max) for x in t3],
        }

        data = self.branch.dataset[self.branch._get_columns(columns)]

        # Convert to the best nullable dtype
        data = data.convert_dtypes()

        for name, column in data.items():
            # Get subtype from sparse dtypes
            old_t = getattr(column.dtype, "subtype", column.dtype)

            if old_t.name.startswith("string"):
                if str2cat and column.nunique() <= int(len(column) * 0.3):
                    self.branch._data.data[name] = get_data(pd.CategoricalDtype())
                    continue

            try:
                # Get the types to look at
                t = next(v for k, v in types.items() if old_t.name.lower().startswith(k))
            except StopIteration:
                self.branch._data.data[name] = get_data(column.dtype)
                continue

            # Use bool if values are in (0, 1)
            if int2bool and (t == types["int"] or t == types["uint"]):
                if column.isin([0, 1]).all() or column.isin([-1, 1]).all():
                    self.branch._data.data[name] = get_data(pd.BooleanDtype())
                    continue

            # Use uint if values are strictly positive
            if int2uint and t == types["int"] and column.min() >= 0:
                t = types["uint"]

            # Find the smallest type that fits
            self.branch._data.data[name] = next(
                get_data(r[0]) for r in t if r[1] <= column.min() and r[2] >= column.max()
            )

        self._log("The column dtypes are successfully converted.", 1)

    @composed(crash, method_to_log)
    def stats(self, _vb: Int = -2, /):
        """Display basic information about the dataset.

        Parameters
        ----------
        _vb: int, default=-2
            Internal parameter to always print if called by user.

        """
        self._log("Dataset stats " + "=" * 20 + " >>", _vb)
        self._log(f"Shape: {self.branch.shape}", _vb)
        if self.task.is_forecast and self.sp.sp:
            self._log(f"Seasonal period: {self.sp.sp}", _vb)

        for ds in ("train", "test", "holdout"):
            if (data := getattr(self.branch, ds)) is not None:
                self._log(f"{ds.capitalize()} set size: {len(data)}", _vb)
                if self.task.is_forecast:
                    self._log(f" --> From: {min(data.index)}  To: {max(data.index)}", _vb)

        self._log("-" * 37, _vb)
        if (memory := self.branch.dataset.memory_usage().sum()) < 1e6:
            self._log(f"Memory: {memory / 1e3:.2f} kB", _vb)
        else:
            self._log(f"Memory: {memory / 1e6:.2f} MB", _vb)

        if is_sparse(self.branch.X):
            self._log("Sparse: True", _vb)
            if hasattr(self.branch.X, "sparse"):  # All columns are sparse
                self._log(f"Density: {100. * self.branch.X.sparse.density:.2f}%", _vb)
            else:  # Not all columns are sparse
                n_sparse = sum(isinstance(self[c].dtype, pd.SparseDtype) for c in self.features)
                n_dense = self.n_features - n_sparse
                p_sparse = round(100 * n_sparse / self.n_features, 1)
                p_dense = round(100 * n_dense / self.n_features, 1)
                self._log(f"Dense features: {n_dense} ({p_dense}%)", _vb)
                self._log(f"Sparse features: {n_sparse} ({p_sparse}%)", _vb)
        else:
            nans = self.nans.sum()
            n_categorical = self.n_categorical
            outliers = self.outliers.sum()
            try:  # Can fail for unhashable columns (e.g., multilabel with lists)
                duplicates = self.branch.dataset.duplicated().sum()
            except TypeError:
                duplicates = None
                self._log(
                    "Unable to calculate the number of duplicate "
                    "rows because a column is unhashable.",
                    3,
                )

            if not self.branch.X.empty:
                self._log(f"Scaled: {self.scaled}", _vb)
            if nans:
                p_nans = round(100 * nans / self.branch.dataset.size, 1)
                self._log(f"Missing values: {nans} ({p_nans}%)", _vb)
            if n_categorical:
                p_cat = round(100 * n_categorical / self.n_features, 1)
                self._log(f"Categorical features: {n_categorical} ({p_cat}%)", _vb)
            if outliers:
                p_out = round(100 * outliers / self.branch.train.size, 1)
                self._log(f"Outlier values: {outliers} ({p_out}%)", _vb)
            if duplicates:
                p_dup = round(100 * duplicates / len(self.branch.dataset), 1)
                self._log(f"Duplicates: {duplicates} ({p_dup}%)", _vb)

    @composed(crash, method_to_log)
    def status(self):
        r"""Get an overview of the branches and models.

        This method prints the same information as the \__repr__ and
        also saves it to the logger.

        """
        self._log(str(self))

    @composed(crash, method_to_log)
    def transform(
        self,
        X: XSelector | None = None,
        y: YSelector | None = None,
        *,
        verbose: Verbose | None = None,
    ) -> YReturn | tuple[XReturn, YReturn]:
        """Transform new data through the pipeline.

        Transformers that are only applied on the training set are
        skipped. If only `X` or only `y` is provided, it ignores
        transformers that require the other parameter. This can be
        of use to, for example, transform only the target column.

        Parameters
        ----------
        X: dataframe-like or None, default=None
            Feature set with shape=(n_samples, n_features). If None,
<<<<<<< HEAD
            `X` is ignored. If None,
            X is ignored in the transformers.
=======
            `X` is ignored.
>>>>>>> 74a1b8f2

        y: int, str, sequence, dataframe-like or None, default=None
            Target column(s) corresponding to `X`.

            - If None: `y` is ignored.
            - If int: Position of the target column in `X`.
            - If str: Name of the target column in `X`.
            - If sequence: Target column with shape=(n_samples,) or
              sequence of column names or positions for multioutput tasks.
            - If dataframe-like: Target columns for multioutput tasks.

        verbose: int or None, default=None
            Verbosity level for the transformers in the pipeline. If
            None, it uses the pipeline's verbosity.

        Returns
        -------
        dataframe
            Transformed feature set. Only returned if provided.

        series or dataframe
            Transformed target column. Only returned if provided.

        """
        Xt, yt = self._check_input(X, y, columns=self.og.features, name=self.og.target)

        with adjust(self.pipeline, transform=self.engine.data, verbose=verbose) as pl:
            return pl.transform(Xt, yt)

    # Base transformers ============================================ >>

    def _prepare_kwargs(
        self,
        kwargs: dict[str, Any],
        params: MappingProxyType | None = None,
        *,
        is_runner: Bool = False,
    ) -> dict[str, Any]:
        """Return kwargs with atom's values if not specified.

        This method is used for all transformers and runners to pass
        atom's BaseTransformer's properties to the classes. The engine
        parameter is the only one that is modified for non-runners
        since ATOM's transformers only accept the estimator engine.

        Parameters
        ----------
        kwargs: dict
            Keyword arguments specified in the function call.

        params: mappingproxy or None, default=None
            Parameters in the class' signature.

        is_runner: bool, default=False
            Whether the params are passed to a runner.

        Returns
        -------
        dict
            Converted properties.

        """
        for attr in BaseTransformer.attrs:
            if (not params or attr in params) and attr not in kwargs:
                if attr == "engine" and not is_runner:
                    # Engine parameter is special since we don't
                    # want to change data engines in the pipeline
                    kwargs[attr] = getattr(self, attr).estimator
                else:
                    kwargs[attr] = getattr(self, attr)

        return kwargs

    def _add_transformer(
        self,
        transformer: T_Transformer,
        *,
        columns: ColumnSelector | None = None,
        train_only: Bool = False,
        feature_names_out: FeatureNamesOut = None,
        **fit_params,
    ) -> T_Transformer:
        """Add a transformer to the pipeline.

        If the transformer is not fitted, it is fitted on the
        complete training set. Afterwards, the data set is
        transformed and the transformer is added to atom's
        pipeline.

        Parameters
        ----------
        transformer: Transformer
            Estimator to add. Should implement a `transform` method.
            If a class is provided (instead of an instance), and it
            has the `n_jobs` and/or `random_state` parameters, it
            adopts atom's values.

        columns: int, str, segment, sequence, dataframe or None, default=None
            Columns in the dataset to transform. If None, transform
            all features.

        train_only: bool, default=False
            Whether to apply the transformer only on the train set or
            on the complete dataset.

        feature_names_out: "one-to-one", callable or None, default=None
            Determines the list of feature names that will be returned
            by the `get_feature_names_out` method.

            - If None: The `get_feature_names_out` method is not defined.
            - If "one-to-one": The output feature names will be equal to
              the input feature names.
            - If callable: Function that takes positional arguments self
              and a sequence of input feature names. It must return a
              sequence of output feature names.

        **fit_params
            Additional keyword arguments for the transformer's fit method.

        Returns
        -------
        Transformer
            Fitted transformer.

        """
        if callable(transformer):
            transformer_c = self._inherit(transformer(), feature_names_out=feature_names_out)
        else:
            transformer_c = make_sklearn(transformer, feature_names_out=feature_names_out)

        if any(m.branch is self.branch for m in self._models):
            raise PermissionError(
                "It's not allowed to add transformers to the branch "
                "after it has been used to train models. Create a "
                "new branch to continue the pipeline."
            )

        if not hasattr(transformer_c, "_train_only"):
            transformer_c._train_only = train_only

        if columns is not None:
            cols = self.branch._get_columns(columns)
        else:
            cols = list(self.branch.features)

        # Columns in self.ignore are not transformed
        if self.ignore:
            cols = [c for c in cols if c not in self.ignore]

        if cols != list(self.branch.features):
            if any(c in self.features for c in cols) and any(c in lst(self.target) for c in cols):
                self._log(
                    "Features and target columns passed to transformer "
                    f"{transformer_c.__class__.__name__}. Either select features or "
                    "the target column, not both at the same time. The transformation "
                    "of the target column is ignored.", 1, severity="warning",
                )
            transformer_c._cols = cols

        # Add custom cloning method to keep internal attrs
        transformer_c.__class__.__sklearn_clone__ = TransformerMixin.__sklearn_clone__

        if hasattr(transformer_c, "fit"):
            if not transformer_c.__module__.startswith("atom"):
                self._log(f"Fitting {transformer_c.__class__.__name__}...", 1)

            # Memoize the fitted transformer_c for repeated instantiations of atom
            fit = self.memory.cache(fit_one)
            kwargs = {
                "estimator": transformer_c,
                "X": self.branch.X_train,
                "y": self.branch.y_train,
                **fit_params,
            }

            # Check if the fitted estimator is retrieved from cache to inform
            # the user, else user might notice the lack of printed messages
            if fit.check_call_in_cache(**kwargs):
                self._log(f"Loading cached results for {transformer_c.__class__.__name__}...", 1)

            transformer_c = fit(**kwargs)

        # If this is the last empty branch, create a new 'og' branch
        if len([b for b in self._branches if not b.pipeline.steps]) == 1:
            self._branches.add("og")

        if transformer_c._train_only:
            X, y = self.pipeline._mem_transform(
                transformer=transformer_c,
                X=self.branch.X_train,
                y=self.branch.y_train,
            )

            self.branch.train = merge(
                self.branch.X_train if X is None else X,
                self.branch.y_train if y is None else y,
            )
        else:
            X, y = self.pipeline._mem_transform(transformer_c, self.branch.X, self.branch.y)
            data = merge(self.branch.X if X is None else X, self.branch.y if y is None else y)

            # y can change the number of columns or remove rows -> reassign index
            self._branches.fill(
                DataContainer(
                    data=data,
                    train_idx=self.branch._data.train_idx.intersection(data.index),
                    test_idx=self.branch._data.test_idx.intersection(data.index),
                    n_targets=self.branch._data.n_targets if y is None else n_cols(y),
                )
            )

        if self._config.index is False:
            self._branches.fill(
                DataContainer(
                    data=(data := self.branch.dataset.reset_index(drop=True)),
                    train_idx=data.index[: len(self.branch._data.train_idx)],
                    test_idx=data.index[-len(self.branch._data.test_idx):],
                    n_targets=self.branch._data.n_targets,
                )
            )
            if self.branch._holdout is not None:
                self.branch._holdout.index = pd.Index(
                    range(len(data), len(data) + len(self.branch._holdout))
                )
        elif self.branch.dataset.index.duplicated().any():
            raise ValueError(
                "Duplicate indices found in the dataset. "
                "Try initializing atom using `index=False`."
            )

        # Add the transformer to the pipeline
        # Check if there already exists an estimator with that
        # name. If so, add a counter at the end of the name
        counter = 1
        name = transformer_c.__class__.__name__.lower()
        while name in self.pipeline:
            counter += 1
            name = f"{transformer_c.__class__.__name__.lower()}-{counter}"

        self.branch.pipeline.steps.append((name, transformer_c))

        # Attach atom's transformer attributes to the branch
        if "atom" in transformer_c.__module__:
            attrs = ("mapping_", "feature_names_in_", "n_features_in_")
            for name, value in vars(transformer_c).items():
                if not name.startswith("_") and name.endswith("_") and name not in attrs:
                    setattr(self.branch, name, value)

        return transformer_c

    @composed(crash, method_to_log)
    def add(
        self,
        transformer: Transformer,
        *,
        columns: ColumnSelector | None = None,
        train_only: Bool = False,
        feature_names_out: FeatureNamesOut = None,
        **fit_params,
    ):
        """Add a transformer to the pipeline.

        If the transformer is not fitted, it is fitted on the complete
        training set. Afterward, the data set is transformed and the
        estimator is added to atom's pipeline. If the estimator is
        a sklearn Pipeline, every estimator is merged independently
        with atom.

        !!! warning

            * The transformer should have fit and/or transform methods
              with arguments `X` (accepting a dataframe-like object of
              shape=(n_samples, n_features)) and/or `y` (accepting a
              sequence of shape=(n_samples,)).
            * The transform method should return a feature set as a
              dataframe-like object of shape=(n_samples, n_features)
              and/or a target column as a sequence of shape=(n_samples,).

        !!! note
            If the transform method doesn't return a dataframe:

            * The column naming happens as follows. If the transformer
              has a `get_feature_names_out` method, it is used. If not,
              and it returns the same number of columns, the names are
              kept equal. If the number of columns changes, old columns
              will keep their name (as long as the column is unchanged)
              and new columns will receive the name `x[N-1]`, where N
              stands for the n-th feature. This means that a transformer
              should only transform, add or drop columns, not
              combinations of these.
            * The index remains the same as before the transformation.
              This means that the transformer should not add, remove or
              shuffle rows unless it returns a dataframe.

        Parameters
        ----------
        transformer: Transformer
            Estimator to add to the pipeline. Should implement a
            `transform` method. If a class is provided (instead of an
            instance), and it has the `n_jobs` and/or `random_state`
            parameters, it adopts atom's values.

        columns: int, str, segment, sequence, dataframe or None, default=None
            [Selection of columns][row-and-column-selection] to
            transform. Only select features or the target column, not
            both at the same time (if that happens, the target column
            is ignored). If None, transform all columns.

        train_only: bool, default=False
            Whether to apply the estimator only on the training set or
            on the complete dataset. Note that if True, the transformation
            is skipped when making predictions on new data.

        feature_names_out: "one-to-one", callable or None, default=None
            Determines the list of feature names that will be returned
            by the `get_feature_names_out` method.

            - If None: The `get_feature_names_out` method is not defined.
            - If "one-to-one": The output feature names will be equal to
              the input feature names.
            - If callable: Function that takes positional arguments self
              and a sequence of input feature names. It must return a
              sequence of output feature names.

        **fit_params
            Additional keyword arguments for the transformer's fit method.

        """
        if isinstance(transformer, SkPipeline):
            # Recursively add all transformers to the pipeline
            for est in transformer.named_steps.values():
                self._log(f"Adding {est.__class__.__name__} to the pipeline...", 1)
                self._add_transformer(
                    transformer=est,
                    columns=columns,
                    train_only=train_only,
                    feature_names_out=feature_names_out,
                    **fit_params,
                )
        else:
            self._log(f"Adding {transformer.__class__.__name__} to the pipeline...", 1)
            self._add_transformer(
                transformer=transformer,
                columns=columns,
                train_only=train_only,
                feature_names_out=feature_names_out,
                **fit_params,
            )

    @composed(crash, method_to_log)
    def apply(
        self,
        func: Callable[..., pd.DataFrame],
        inverse_func: Callable[..., pd.DataFrame] | None = None,
        *,
        feature_names_out: FeatureNamesOut = None,
        kw_args: dict[str, Any] | None = None,
        inv_kw_args: dict[str, Any] | None = None,
        **kwargs,
    ):
        """Apply a function to the dataset.

        This method is useful for stateless transformations such as
        taking the log, doing custom scaling, etc...

        !!! note
            This approach is preferred over changing the dataset directly
            through the property's `@setter` since the transformation is
            stored in the pipeline.

        !!! tip
            Use `#!python atom.apply(lambda df: df.drop("column_name",
            axis=1))` to store the removal of columns in the pipeline.

        Parameters
        ----------
        func: callable
            Function to apply with signature `func(dataframe, **kw_args)
            -> dataframe-like`.

        inverse_func: callable or None, default=None
            Inverse function of `func`. If None, the inverse_transform
            method returns the input unchanged.

        feature_names_out: "one-to-one", callable or None, default=None
            Determines the list of feature names that will be returned
            by the `get_feature_names_out` method.

            - If None: The `get_feature_names_out` method is not defined.
            - If "one-to-one": The output feature names will be equal to
              the input feature names.
            - If callable: Function that takes positional arguments self
              and a sequence of input feature names. It must return a
              sequence of output feature names.


        kw_args: dict or None, default=None
            Additional keyword arguments for the function.

        inv_kw_args: dict or None, default=None
            Additional keyword arguments for the inverse function.

        """
        FunctionTransformer = self._get_est_class("FunctionTransformer", "preprocessing")

        columns = kwargs.pop("columns", None)
        transformer = FunctionTransformer(
            func=func,
            inverse_func=inverse_func,
            feature_names_out=feature_names_out,
            kw_args=kw_args,
            inv_kw_args=inv_kw_args,
        )

        self._add_transformer(transformer, columns=columns)  # type: ignore[type-var]

    # Data cleaning transformers =================================== >>

    @available_if(has_task(["classification", "!multioutput"]))
    @composed(crash, method_to_log)
    def balance(self, strategy: str | Estimator = "adasyn", **kwargs):
        """Balance the number of rows per class in the target column.

        When oversampling, the newly created samples have an increasing
        integer index for numerical indices, and an index of the form
        [estimator]_N for non-numerical indices, where N stands for the
        N-th sample in the data set.

        See the [Balancer][] class for a description of the parameters.

        !!! warning
            * The balance method does not support [multioutput tasks][].
            * This transformation is only applied to the training set
              to maintain the original distribution of target classes
              in the test set.

        !!! tip
            Use atom's [classes][self-classes] attribute for an overview
            of the target class distribution per data set.

        """
        columns = kwargs.pop("columns", None)
        balancer = Balancer(
            strategy=strategy,
            **self._prepare_kwargs(kwargs, sign(Balancer)),
        )

        # Add target column mapping for cleaner printing
        if mapping := self.mapping.get(self.target):
            balancer.mapping_ = mapping

        self._add_transformer(balancer, columns=columns)

    @composed(crash, method_to_log)
    def clean(
        self,
        *,
        convert_dtypes: Bool = True,
        drop_dtypes: str | Sequence[str] | None = None,
        drop_chars: str | None = None,
        strip_categorical: Bool = True,
        drop_duplicates: Bool = False,
        drop_missing_target: Bool = True,
        encode_target: Bool = True,
        **kwargs,
    ):
        """Apply standard data cleaning steps on the dataset.

        Use the parameters to choose which transformations to perform.
        The available steps are:

        - Convert dtypes to the best possible types.
        - Drop columns with specific data types.
        - Remove characters from column names.
        - Strip categorical features from spaces.
        - Drop duplicate rows.
        - Drop rows with missing values in the target column.
        - Encode the target column (only for classification tasks).

        See the [Cleaner][] class for a description of the parameters.

        """
        columns = kwargs.pop("columns", None)
        cleaner = Cleaner(
            convert_dtypes=convert_dtypes,
            drop_dtypes=drop_dtypes,
            drop_chars=drop_chars,
            strip_categorical=strip_categorical,
            drop_duplicates=drop_duplicates,
            drop_missing_target=drop_missing_target,
            encode_target=encode_target if self.task.is_classification else False,
            **self._prepare_kwargs(kwargs, sign(Cleaner)),
        )

        # Pass atom's missing values to the cleaner before transforming
        cleaner.missing_ = self.missing

        cleaner = self._add_transformer(cleaner, columns=columns)
        self.branch._mapping.update(cleaner.mapping_)

    @composed(crash, method_to_log)
    def decompose(
        self,
        *,
        model: str | Predictor | None = None,
        test_seasonality: Bool = True,
        **kwargs,
    ):
        """Detrend and deseasonalize the time series.

        This class does two things:

        - Remove the trend from every column, returning the in-sample
          residuals of the model's predicted values.
        - Remove the seasonal component from every column, subject to
          a seasonaility test.

        Categorical columns are ignored.

        See the [Decomposer][] class for a description of the parameters.
        ATOM automatically injects the `sp`, `trend_model` and
        `seasonal_model` parameters of the Decomposer class. See the
        [seasonality][] section in the user guide to learn how to adjust
        these values.

        !!! tip
            * Use the `columns` parameter to only decompose the target
              column, e.g., `atom.decompose(columns=atom.target)`.
            * Use the [plot_decomposition][] method to visualize the
              trend, seasonality and residuals of the time series.

        """
        columns = kwargs.pop("columns", None)
        decomposer = Decomposer(
            model=model,
            trend_model=self.sp.trend_model,
            test_seasonality=test_seasonality,
            sp=lst(self.sp.sp)[0],
            seasonal_model=self.sp.seasonal_model,
            **self._prepare_kwargs(kwargs, sign(Decomposer)),
        )

        self._add_transformer(decomposer, columns=columns)

    @composed(crash, method_to_log)
    def discretize(
        self,
        strategy: DiscretizerStrats = "quantile",
        *,
        bins: Bins = 5,
        labels: Sequence[str] | dict[str, Sequence[str]] | None = None,
        **kwargs,
    ):
        """Bin continuous data into intervals.

        For each feature, the bin edges are computed during fit
        and, together with the number of bins, they will define the
        intervals. Ignores numerical columns.

        See the [Discretizer][] class for a description of the parameters.

        !!! tip
            Use the [plot_distribution][] method to visualize a column's
            distribution and decide on the bins.

        """
        columns = kwargs.pop("columns", None)
        discretizer = Discretizer(
            strategy=strategy,
            bins=bins,
            labels=labels,
            **self._prepare_kwargs(kwargs, sign(Discretizer)),
        )

        self._add_transformer(discretizer, columns=columns)

    @composed(crash, method_to_log)
    def encode(
        self,
        strategy: str = "Target",
        *,
        max_onehot: IntLargerTwo | None = 10,
        ordinal: dict[str, Sequence[Any]] | None = None,
        infrequent_to_value: FloatLargerZero | None = None,
        value: str = "infrequent",
        **kwargs,
    ):
        """Perform encoding of categorical features.

        The encoding type depends on the number of classes in the
        column:

        - If n_classes=2 or ordinal feature, use Ordinal-encoding.
        - If 2 < n_classes <= `max_onehot`, use OneHot-encoding.
        - If n_classes > `max_onehot`, use `strategy`-encoding.

        Missing values are propagated to the output column. Unknown
        classes encountered during transforming are imputed according
        to the selected strategy. Rare classes can be replaced with a
        value in order to prevent too high cardinality.

        See the [Encoder][] class for a description of the parameters.

        !!! note
            This method only encodes the categorical features. It does
            not encode the target column! Use the [clean][self-clean]
            method for that.

        !!! tip
            Use the [categorical][self-categorical] attribute for a
            list of the categorical features in the dataset.

        """
        columns = kwargs.pop("columns", None)
        encoder = Encoder(
            strategy=strategy,
            max_onehot=max_onehot,
            ordinal=ordinal,
            infrequent_to_value=infrequent_to_value,
            value=value,
            **self._prepare_kwargs(kwargs, sign(Encoder)),
        )

        encoder = self._add_transformer(encoder, columns=columns)
        self.branch._mapping.update(encoder.mapping_)

    @composed(crash, method_to_log)
    def impute(
        self,
        strat_num: Scalar | NumericalStrats = "mean",
        strat_cat: str | CategoricalStrats = "most_frequent",
        *,
        max_nan_rows: FloatLargerZero | None = None,
        max_nan_cols: FloatLargerZero | None = None,
        **kwargs,
    ):
        """Handle missing values in the dataset.

        Impute or remove missing values according to the selected
        strategy. Also removes rows and columns with too many missing
        values.

        See the [Imputer][] class for a description of the parameters.

        !!! tip
            - Use the [nans][self-nans] attribute to check the amount of
              missing values per column.
            - Use the [`missing`][self-missing] attribute to customize
              what are considered "missing values".

        """
        columns = kwargs.pop("columns", None)
        imputer = Imputer(
            strat_num=strat_num,
            strat_cat=strat_cat,
            max_nan_rows=max_nan_rows,
            max_nan_cols=max_nan_cols,
            **self._prepare_kwargs(kwargs, sign(Imputer)),
        )

        # Pass atom's missing values to the imputer before transforming
        imputer.missing = self.missing

        self._add_transformer(imputer, columns=columns)

    @composed(crash, method_to_log)
    def normalize(self, strategy: NormalizerStrats = "yeojohnson", **kwargs):
        """Transform the data to follow a Normal/Gaussian distribution.

        This transformation is useful for modeling issues related
        to heteroscedasticity (non-constant variance), or other
        situations where normality is desired. Missing values are
        disregarded in fit and maintained in transform. Ignores
        categorical columns.

        See the [Normalizer][] class for a description of the parameters.

        !!! tip
            Use the [plot_distribution][] method to examine a column's
            distribution.

        """
        columns = kwargs.pop("columns", None)
        normalizer = Normalizer(
            strategy=strategy,
            **self._prepare_kwargs(kwargs, sign(Normalizer)),
        )

        self._add_transformer(normalizer, columns=columns)

    @composed(crash, method_to_log)
    def prune(
        self,
        strategy: PrunerStrats | Sequence[PrunerStrats] = "zscore",
        *,
        method: Scalar | Literal["drop", "minmax"] = "drop",
        max_sigma: FloatLargerZero = 3,
        include_target: Bool = False,
        **kwargs,
    ):
        """Prune outliers from the training set.

        Replace or remove outliers. The definition of outlier depends
        on the selected strategy and can greatly differ from one
        another. Ignores categorical columns.

        See the [Pruner][] class for a description of the parameters.

        !!! note
            This transformation is only applied to the training set in
            order to maintain the original distribution of samples in
            the test set.

        !!! tip
            Use the [outliers][self-outliers] attribute to check the
            number of outliers per column.

        """
        columns = kwargs.pop("columns", None)
        pruner = Pruner(
            strategy=strategy,
            method=method,
            max_sigma=max_sigma,
            include_target=include_target,
            **self._prepare_kwargs(kwargs, sign(Pruner)),
        )

        self._add_transformer(pruner, columns=columns)

    @composed(crash, method_to_log)
    def scale(
        self,
        strategy: ScalerStrats = "standard",
        *,
        include_binary: Bool = False,
        **kwargs,
    ):
        """Scale the data.

        Apply one of sklearn's scaling strategies. Categorical columns
        are ignored.

        See the [Scaler][] class for a description of the parameters.

        !!! tip
            Use the [scaled][self-scaled] attribute to check whether
            the dataset is scaled.

        """
        columns = kwargs.pop("columns", None)
        scaler = Scaler(
            strategy=strategy,
            include_binary=include_binary,
            **self._prepare_kwargs(kwargs, sign(Scaler)),
        )

        self._add_transformer(scaler, columns=columns)

    # NLP transformers ============================================= >>

    @composed(crash, method_to_log)
    def textclean(
        self,
        *,
        decode: Bool = True,
        lower_case: Bool = True,
        drop_email: Bool = True,
        regex_email: str | None = None,
        drop_url: Bool = True,
        regex_url: str | None = None,
        drop_html: Bool = True,
        regex_html: str | None = None,
        drop_emoji: Bool = True,
        regex_emoji: str | None = None,
        drop_number: Bool = True,
        regex_number: str | None = None,
        drop_punctuation: Bool = True,
        **kwargs,
    ):
        """Apply standard text cleaning to the corpus.

        Transformations include normalizing characters and drop
        noise from the text (emails, HTML tags, URLs, etc...). The
        transformations are applied on the column named `corpus`, in
        the same order the parameters are presented. If there is no
        column with that name, an exception is raised.

        See the [TextCleaner][] class for a description of the
        parameters.

        """
        columns = kwargs.pop("columns", None)
        textcleaner = TextCleaner(
            decode=decode,
            lower_case=lower_case,
            drop_email=drop_email,
            regex_email=regex_email,
            drop_url=drop_url,
            regex_url=regex_url,
            drop_html=drop_html,
            regex_html=regex_html,
            drop_emoji=drop_emoji,
            regex_emoji=regex_emoji,
            drop_number=drop_number,
            regex_number=regex_number,
            drop_punctuation=drop_punctuation,
            **self._prepare_kwargs(kwargs, sign(TextCleaner)),
        )

        self._add_transformer(textcleaner, columns=columns)

    @composed(crash, method_to_log)
    def textnormalize(
        self,
        *,
        stopwords: Bool | str = True,
        custom_stopwords: Sequence[str] | None = None,
        stem: Bool | str = False,
        lemmatize: Bool = True,
        **kwargs,
    ):
        """Normalize the corpus.

        Convert words to a more uniform standard. The transformations
        are applied on the column named `corpus`, in the same order the
        parameters are presented. If there is no column with that name,
        an exception is raised. If the provided documents are strings,
        words are separated by spaces.

        See the [TextNormalizer][] class for a description of the
        parameters.

        """
        columns = kwargs.pop("columns", None)
        normalizer = TextNormalizer(
            stopwords=stopwords,
            custom_stopwords=custom_stopwords,
            stem=stem,
            lemmatize=lemmatize,
            **self._prepare_kwargs(kwargs, sign(TextNormalizer)),
        )

        self._add_transformer(normalizer, columns=columns)

    @composed(crash, method_to_log)
    def tokenize(
        self,
        bigram_freq: FloatLargerZero | None = None,
        trigram_freq: FloatLargerZero | None = None,
        quadgram_freq: FloatLargerZero | None = None,
        **kwargs,
    ):
        """Tokenize the corpus.

        Convert documents into sequences of words. Additionally,
        create n-grams (represented by words united with underscores,
        e.g., "New_York") based on their frequency in the corpus. The
        transformations are applied on the column named `corpus`. If
        there is no column with that name, an exception is raised.

        See the [Tokenizer][] class for a description of the parameters.

        """
        columns = kwargs.pop("columns", None)
        tokenizer = Tokenizer(
            bigram_freq=bigram_freq,
            trigram_freq=trigram_freq,
            quadgram_freq=quadgram_freq,
            **self._prepare_kwargs(kwargs, sign(Tokenizer)),
        )

        self._add_transformer(tokenizer, columns=columns)

    @composed(crash, method_to_log)
    def vectorize(
        self,
        strategy: VectorizerStarts = "bow",
        *,
        return_sparse: Bool = True,
        **kwargs,
    ):
        """Vectorize the corpus.

        Transform the corpus into meaningful vectors of numbers. The
        transformation is applied on the column named `corpus`. If
        there is no column with that name, an exception is raised.

        If strategy="bow" or "tfidf", the transformed columns are named
        after the word they are embedding with the prefix `corpus_`. If
        strategy="hashing", the columns are named hash[N], where N stands
        for the n-th hashed column.

        See the [Vectorizer][] class for a description of the
        parameters.

        """
        columns = kwargs.pop("columns", None)
        vectorizer = Vectorizer(
            strategy=strategy,
            return_sparse=return_sparse,
            **self._prepare_kwargs(kwargs, sign(Vectorizer)),
        )

        self._add_transformer(vectorizer, columns=columns)

    # Feature engineering transformers ============================= >>

    @composed(crash, method_to_log)
    def feature_extraction(
        self,
        features: str | Sequence[str] = ("day", "month", "year"),
        fmt: str | dict[str, str] | None = None,
        *,
        encoding_type: Literal["ordinal", "cyclic"] = "ordinal",
        drop_columns: Bool = True,
        from_index: Bool = False,
        **kwargs,
    ):
        """Extract features from datetime columns.

        Create new features extracting datetime elements (day, month,
        year, etc...) from the provided columns. Columns of dtype
        `datetime64` are used as is. Categorical columns that can be
        successfully converted to a datetime format (less than 30% NaT
        values after conversion) are also used.

        See the [FeatureExtractor][] class for a description of the
        parameters.

        """
        columns = kwargs.pop("columns", None)
        feature_extractor = FeatureExtractor(
            features=features,
            fmt=fmt,
            encoding_type=encoding_type,
            drop_columns=drop_columns,
            from_index=from_index,
            **self._prepare_kwargs(kwargs, sign(FeatureExtractor)),
        )

        self._add_transformer(feature_extractor, columns=columns)

    @composed(crash, method_to_log)
    def feature_generation(
        self,
        strategy: Literal["dfs", "gfg"] = "dfs",
        *,
        n_features: IntLargerZero | None = None,
        operators: Operators | Sequence[Operators] | None = None,
        **kwargs,
    ):
        """Generate new features.

        Create new combinations of existing features to capture the
        non-linear relations between the original features.

        See the [FeatureGenerator][] class for a description of the
        parameters.

        """
        columns = kwargs.pop("columns", None)
        feature_generator = FeatureGenerator(
            strategy=strategy,
            n_features=n_features,
            operators=operators,
            **self._prepare_kwargs(kwargs, sign(FeatureGenerator)),
        )

        self._add_transformer(feature_generator, columns=columns)

    @composed(crash, method_to_log)
    def feature_grouping(
        self,
        groups: dict[str, ColumnSelector],
        *,
        operators: str | Sequence[str] | None = None,
        drop_columns: Bool = True,
        **kwargs,
    ):
        """Extract statistics from similar features.

        Replace groups of features with related characteristics with new
        features that summarize statistical properties of the group. The
        statistical operators are calculated over every row of the group.
        The group names and features can be accessed through the `groups`
        method.

        See the [FeatureGrouper][] class for a description of the
        parameters.

        !!! tip
            Use a regex pattern with the `groups` parameter to select
            groups easier, e.g., `atom.feature_grouping({"group1": "var_.+")`
            to select all features that start with `var_`.

        """
        columns = kwargs.pop("columns", None)
        feature_grouper = FeatureGrouper(
            groups={
                name: self.branch._get_columns(fxs, include_target=False)
                for name, fxs in groups.items()
            },
            operators=operators,
            drop_columns=drop_columns,
            **self._prepare_kwargs(kwargs, sign(FeatureGrouper)),
        )

        self._add_transformer(feature_grouper, columns=columns)

    @composed(crash, method_to_log)
    def feature_selection(
        self,
        strategy: FeatureSelectionStrats | None = None,
        *,
        solver: FeatureSelectionSolvers = None,
        n_features: FloatLargerZero | None = None,
        min_repeated: FloatLargerEqualZero | None = 2,
        max_repeated: FloatLargerEqualZero | None = 1.0,
        max_correlation: FloatZeroToOneInc | None = 1.0,
        **kwargs,
    ):
        """Reduce the number of features in the data.

        Apply feature selection or dimensionality reduction, either to
        improve the estimators' accuracy or to boost their performance
        on very high-dimensional datasets. Additionally, remove
        multicollinear and low-variance features.

        See the [FeatureSelector][] class for a description of the
        parameters.

        !!! note
            * When strategy="univariate" and solver=None, [f_classif][]
              or [f_regression][] is used as default solver.
            * When strategy is "sfs", "rfecv" or any of the
              [advanced strategies][] and no scoring is specified,
              atom's metric (if it exists) is used as scoring.

        """
        if isinstance(strategy, str):
            if strategy == "univariate" and solver is None:
                solver = "f_classif" if self.task.is_classification else "f_regression"
            elif (
                strategy not in ("univariate", "pca")
                and isinstance(solver, str)
                and (not solver.endswith("_class") and not solver.endswith("_reg"))
            ):
                solver += f"_{'class' if self.task.is_classification else 'reg'}"

            # If the run method was called before, use the main metric
            if strategy not in ("univariate", "pca", "sfm", "rfe"):
                if self._metric and "scoring" not in kwargs:
                    kwargs["scoring"] = self._metric[0]

        columns = kwargs.pop("columns", None)
        feature_selector = FeatureSelector(
            strategy=strategy,
            solver=solver,
            n_features=n_features,
            min_repeated=min_repeated,
            max_repeated=max_repeated,
            max_correlation=max_correlation,
            **self._prepare_kwargs(kwargs, sign(FeatureSelector)),
        )

        self._add_transformer(feature_selector, columns=columns)

    # Training methods ============================================= >>

    def _check_metric(self, metric: MetricConstructor) -> MetricConstructor:
        """Check whether the provided metric is valid.

        If there was a previous run, check that the provided metric
        is the same.

        Parameters
        ----------
        metric: str, func, scorer, sequence or None
            Metric provided for the run.

        Returns
        -------
        str, func, scorer, sequence or None
            Metric for the run.

        """
        if self._metric:
            # If the metric is empty, assign the existing one
            if metric is None:
                metric = list(self._metric)
            else:
                # If there's a metric, it should be the same as previous run
                new_metric = [get_custom_scorer(m).name for m in lst(metric)]
                if new_metric != self._metric.keys():
                    raise ValueError(
                        "Invalid value for the metric parameter! The metric "
                        "should be the same as previous run. Expected "
                        f"{self.metric}, got {flt(new_metric)}."
                    )

        return metric

    def _run(self, trainer: BaseRunner):
        """Train and evaluate the models.

        If all models failed, catch the errors and pass them to the
        atom before raising the exception. If the run is successful,
        update all relevant attributes and methods.

        Parameters
        ----------
        trainer: Runner
            Instance that does the actual model training.

        """
        if any(col.dtype.kind not in "ifu" for col in get_cols(self.branch.y)):
            raise ValueError(
                "The target column is not numerical. Use atom.clean() "
                "to encode the target column to numerical values."
            )

        # Transfer attributes
        trainer._config = self._config
        trainer._branches = self._branches

        trainer.run()

        # Overwrite models with the same name as new ones
        for model in trainer._models:
            if model.name in self._models:
                self._delete_models(model.name)
                self._log(
                    f"Consecutive runs of model {model.name}. "
                    "The former model has been overwritten.", 3,
                )

        self._models.extend(trainer._models)
        self._metric = trainer._metric

    @composed(crash, method_to_log)
    def run(
        self,
        models: ModelsConstructor = None,
        metric: MetricConstructor = None,
        *,
        est_params: dict[str, Any] | None = None,
        n_trials: NItems = 0,
        ht_params: dict[str, Any] | None = None,
        n_bootstrap: NItems = 0,
        parallel: Bool = False,
        errors: Literal["raise", "skip", "keep"] = "skip",
        **kwargs,
    ):
        """Train and evaluate the models in a direct fashion.

        Contrary to [successive_halving][self-successive_halving] and
        [train_sizing][self-train_sizing], the direct approach only
        iterates once over the models, using the full dataset.

        The following steps are applied to every model:

        1. Apply [hyperparameter tuning][] (optional).
        2. Fit the model on the training set using the best combination
           of hyperparameters found.
        3. Evaluate the model on the test set.
        4. Train the estimator on various [bootstrapped][bootstrapping]
           samples of the training set and evaluate again on the test
           set (optional).

        See the [DirectClassifier][] or [DirectRegressor][] class for a
        description of the parameters.

        """
        trainer = {
            "classification": DirectClassifier,
            "regression": DirectRegressor,
            "forecast": DirectForecaster,
        }

        self._run(
            trainer[self._goal.name](
                models=models,
                metric=self._check_metric(metric),
                est_params=est_params,
                n_trials=n_trials,
                ht_params=ht_params,
                n_bootstrap=n_bootstrap,
                parallel=parallel,
                errors=errors,
                **self._prepare_kwargs(kwargs, is_runner=True),
            )
        )

    @composed(crash, method_to_log)
    def successive_halving(
        self,
        models: ModelsConstructor = None,
        metric: MetricConstructor = None,
        *,
        skip_runs: IntLargerEqualZero = 0,
        est_params: dict[str, Any] | None = None,
        n_trials: NItems = 0,
        ht_params: dict[str, Any] | None = None,
        n_bootstrap: NItems = 0,
        parallel: Bool = False,
        errors: Literal["raise", "skip", "keep"] = "skip",
        **kwargs,
    ):
        """Fit the models in a successive halving fashion.

        The successive halving technique is a bandit-based algorithm
        that fits N models to 1/N of the data. The best half are
        selected to go to the next iteration where the process is
        repeated. This continues until only one model remains, which
        is fitted on the complete dataset. Beware that a model's
        performance can depend greatly on the amount of data on which
        it is trained. For this reason, it is recommended to only use
        this technique with similar models, e.g., only using tree-based
        models.

        The following steps are applied to every model (per iteration):

        1. Apply [hyperparameter tuning][] (optional).
        2. Fit the model on the training set using the best combination
           of hyperparameters found.
        3. Evaluate the model on the test set.
        4. Train the estimator on various [bootstrapped][bootstrapping]
           samples of the training set and evaluate again on the test
           set (optional).

        See the [SuccessiveHalvingClassifier][] or [SuccessiveHalvingRegressor][]
        class for a description of the parameters.

        """
        trainer = {
            "classification": SuccessiveHalvingClassifier,
            "regression": SuccessiveHalvingRegressor,
            "forecast": SuccessiveHalvingForecaster,
        }

        self._run(
            trainer[self._goal.name](
                models=models,
                metric=self._check_metric(metric),
                skip_runs=skip_runs,
                est_params=est_params,
                n_trials=n_trials,
                ht_params=ht_params,
                n_bootstrap=n_bootstrap,
                parallel=parallel,
                errors=errors,
                **self._prepare_kwargs(kwargs, is_runner=True),
            )
        )

    @composed(crash, method_to_log)
    def train_sizing(
        self,
        models: ModelsConstructor = None,
        metric: MetricConstructor = None,
        *,
        train_sizes: FloatLargerZero | Sequence[FloatLargerZero] = 5,
        est_params: dict[str, Any] | None = None,
        n_trials: NItems = 0,
        ht_params: dict[str, Any] | None = None,
        n_bootstrap: NItems = 0,
        parallel: Bool = False,
        errors: Literal["raise", "skip", "keep"] = "skip",
        **kwargs,
    ):
        """Train and evaluate the models in a train sizing fashion.

        When training models, there is usually a trade-off between
        model performance and computation time; that is regulated by
        the number of samples in the training set. This method can be
        used to create insights in this trade-off, and help determine
        the optimal size of the training set. The models are fitted
        multiple times, ever-increasing the number of samples in the
        training set.

        The following steps are applied to every model (per iteration):

        1. Apply [hyperparameter tuning][] (optional).
        2. Fit the model on the training set using the best combination
           of hyperparameters found.
        3. Evaluate the model on the test set.
        4. Train the estimator on various [bootstrapped][bootstrapping]
           samples of the training set and evaluate again on the test
           set (optional).

        See the [TrainSizingClassifier][] or [TrainSizingRegressor][]
        class for a description of the parameters.

        """
        trainer = {
            "classification": TrainSizingClassifier,
            "regression": TrainSizingRegressor,
            "forecast": TrainSizingForecaster,
        }

        self._run(
            trainer[self._goal.name](
                models=models,
                metric=self._check_metric(metric),
                train_sizes=train_sizes,
                est_params=est_params,
                n_trials=n_trials,
                ht_params=ht_params,
                n_bootstrap=n_bootstrap,
                parallel=parallel,
                errors=errors,
                **self._prepare_kwargs(kwargs, is_runner=True),
            )
        )<|MERGE_RESOLUTION|>--- conflicted
+++ resolved
@@ -1105,12 +1105,7 @@
         ----------
         X: dataframe-like or None, default=None
             Feature set with shape=(n_samples, n_features). If None,
-<<<<<<< HEAD
-            `X` is ignored. If None,
-            X is ignored in the transformers.
-=======
             `X` is ignored.
->>>>>>> 74a1b8f2
 
         y: int, str, sequence, dataframe-like or None, default=None
             Target column(s) corresponding to `X`.
